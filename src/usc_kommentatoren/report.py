--- conflicted
+++ resolved
@@ -35,13 +35,10 @@
 DEFAULT_SCHEDULE_URL = "https://www.volleyball-bundesliga.de/servlet/league/PlayingScheduleCsvExport?matchSeriesId=776311171"
 DVV_POKAL_SCHEDULE_URL = "https://www.dvv-pokal.de/servlet/league/PlayingScheduleCsvExport?matchSeriesId=776311591"
 DEFAULT_ADDITIONAL_SCHEDULE_URLS: Tuple[str, ...] = (DVV_POKAL_SCHEDULE_URL,)
-<<<<<<< HEAD
 SCHEDULE_COMPETITION_LABELS: Dict[str, str] = {
     DEFAULT_SCHEDULE_URL: "Bundesliga",
     DVV_POKAL_SCHEDULE_URL: "DVV-Pokal",
 }
-=======
->>>>>>> 6360c65f
 SCHEDULE_PAGE_URL = (
     "https://www.volleyball-bundesliga.de/cms/home/"
     "1_bundesliga_frauen/statistik/hauptrunde/spielplan.xhtml?playingScheduleMode=full"
@@ -549,7 +546,6 @@
     return urls
 
 
-<<<<<<< HEAD
 def _infer_competition_label(
     schedule_url: str,
     *,
@@ -566,10 +562,6 @@
 def _deduplicate_matches(matches: Iterable[Match]) -> List[Match]:
     seen: set[tuple[datetime, str, str]] = set()
     index_lookup: Dict[tuple[datetime, str, str], int] = {}
-=======
-def _deduplicate_matches(matches: Iterable[Match]) -> List[Match]:
-    seen: set[tuple[datetime, str, str]] = set()
->>>>>>> 6360c65f
     ordered = sorted(matches, key=lambda match: match.kickoff)
     unique: List[Match] = []
     for match in ordered:
@@ -579,7 +571,6 @@
             normalize_name(match.away_team),
         )
         if signature in seen:
-<<<<<<< HEAD
             existing_index = index_lookup[signature]
             existing_match = unique[existing_index]
             if not existing_match.competition and match.competition:
@@ -589,15 +580,10 @@
             continue
         seen.add(signature)
         index_lookup[signature] = len(unique)
-=======
-            continue
-        seen.add(signature)
->>>>>>> 6360c65f
         unique.append(match)
     return unique
 
 
-<<<<<<< HEAD
 def _combine_schedule_csv_texts(
     sources: Sequence[Tuple[str, Optional[str]]]
 ) -> str:
@@ -611,17 +597,10 @@
             seen_fieldnames.add(name)
 
     for csv_text, competition_label in sources:
-=======
-def _combine_schedule_csv_texts(csv_texts: Sequence[str]) -> str:
-    rows: List[Dict[str, str]] = []
-    fieldnames: List[str] = []
-    for csv_text in csv_texts:
->>>>>>> 6360c65f
         buffer = StringIO(csv_text)
         reader = csv.DictReader(buffer, delimiter=";", quotechar="\"")
         if reader.fieldnames:
             for name in reader.fieldnames:
-<<<<<<< HEAD
                 _ensure_field(name)
         if competition_label:
             _ensure_field("Wettbewerb")
@@ -638,14 +617,6 @@
             ):
                 _ensure_field("Wettbewerb")
             rows.append(normalized_row)
-=======
-                if name not in fieldnames:
-                    fieldnames.append(name)
-        for row in reader:
-            if not any(value.strip() for value in row.values() if isinstance(value, str)):
-                continue
-            rows.append(row)
->>>>>>> 6360c65f
 
     if not fieldnames:
         return ""
@@ -688,14 +659,10 @@
                 file=sys.stderr,
             )
             continue
-<<<<<<< HEAD
         competition_label = _infer_competition_label(
             schedule_url, primary_url=url
         )
         matches.extend(parse_schedule(csv_text, competition=competition_label))
-=======
-        matches.extend(parse_schedule(csv_text))
->>>>>>> 6360c65f
     return _deduplicate_matches(matches)
 
 
@@ -707,7 +674,6 @@
     delay_seconds: float = 2.0,
 ) -> Path:
     urls = _resolve_schedule_urls(url, DEFAULT_ADDITIONAL_SCHEDULE_URLS)
-<<<<<<< HEAD
     csv_sources: List[Tuple[str, Optional[str]]] = []
     for schedule_url in urls:
         try:
@@ -715,17 +681,6 @@
                 schedule_url,
                 retries=retries,
                 delay_seconds=delay_seconds,
-=======
-    csv_texts: List[str] = []
-    for schedule_url in urls:
-        try:
-            csv_texts.append(
-                _download_schedule_text(
-                    schedule_url,
-                    retries=retries,
-                    delay_seconds=delay_seconds,
-                )
->>>>>>> 6360c65f
             )
         except Exception as exc:
             if schedule_url == url:
@@ -734,16 +689,12 @@
                 f"Warnung: Zusätzlicher Spielplan konnte nicht geladen werden ({schedule_url}): {exc}",
                 file=sys.stderr,
             )
-<<<<<<< HEAD
         else:
             competition_label = _infer_competition_label(
                 schedule_url, primary_url=url
             )
             csv_sources.append((csv_text, competition_label))
     combined = _combine_schedule_csv_texts(csv_sources)
-=======
-    combined = _combine_schedule_csv_texts(csv_texts)
->>>>>>> 6360c65f
     destination.parent.mkdir(parents=True, exist_ok=True)
     destination.write_text(combined, encoding="utf-8")
     return destination
