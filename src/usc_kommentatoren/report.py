from __future__ import annotations

import base64
import csv
import time
from dataclasses import dataclass, replace
import re
from datetime import date, datetime, timedelta
from pathlib import Path
import mimetypes
from html import escape, unescape
from io import BytesIO, StringIO
from typing import Any, Dict, Iterable, List, Mapping, Optional, Sequence, Tuple
from zoneinfo import ZoneInfo
from urllib.parse import parse_qs, urljoin, urlparse
from email.utils import parsedate_to_datetime
import xml.etree.ElementTree as ET
from textwrap import indent

from PyPDF2 import PdfReader
from PyPDF2.errors import PdfReadError

import requests
from bs4 import BeautifulSoup, Tag

from .broadcast_plan import (
    BROADCAST_PLAN,
    REFERENCE_KICKOFF_TIME,
)
from .broadcast_satzpause12 import BROADCAST_PLAN as FIRST_SET_BREAK_PLAN
from .broadcast_satzpause23 import BROADCAST_PLAN as SECOND_SET_BREAK_PLAN

DEFAULT_SCHEDULE_URL = "https://www.volleyball-bundesliga.de/servlet/league/PlayingScheduleCsvExport?matchSeriesId=776311171"
SCHEDULE_PAGE_URL = (
    "https://www.volleyball-bundesliga.de/cms/home/"
    "1_bundesliga_frauen/statistik/hauptrunde/spielplan.xhtml?playingScheduleMode=full"
)
TABLE_URL = "https://www.volleyball-bundesliga.de/cms/home/1_bundesliga_frauen/statistik/hauptrunde/tabelle_hauptrunde.xhtml"
VBL_NEWS_URL = "https://www.volleyball-bundesliga.de/cms/home/1_bundesliga_frauen/news/news.xhtml"
VBL_BASE_URL = "https://www.volleyball-bundesliga.de/"
VBL_PRESS_URL = "https://www.volleyball-bundesliga.de/cms/home/1_bundesliga_frauen/news/pressespiegel.xhtml"
WECHSELBOERSE_URL = "https://www.volleyball-bundesliga.de/cms/home/1_bundesliga_frauen/teams_spielerinnen/wechselboerse.xhtml"
TEAM_PAGE_URL = "https://www.volleyball-bundesliga.de/cms/home/1_bundesliga_frauen/teams_spielerinnen/mannschaften.xhtml"
BERLIN_TIMEZONE_NAME = "Europe/Berlin"
BERLIN_TZ = ZoneInfo(BERLIN_TIMEZONE_NAME)
USC_CANONICAL_NAME = "USC Münster"
USC_HOMEPAGE = "https://www.usc-muenster.de/"

# Farbkonfiguration für Hervorhebungen von USC und Gegner.
# Werte können bei Bedarf angepasst werden, um die farbliche Darstellung global zu ändern.
HIGHLIGHT_COLORS: Dict[str, Dict[str, str]] = {
    "usc": {
        "row_bg": "#dcfce7",
        "row_text": "#047857",
        "legend_dot": "#16a34a",
        "accordion_bg": "#dcfce7",
        "accordion_shadow": "rgba(22, 163, 74, 0.08)",
        "card_border": "rgba(45, 212, 191, 0.55)",
        "card_shadow": "rgba(45, 212, 191, 0.16)",
        "mvp_bg": "rgba(16, 185, 129, 0.12)",
        "mvp_border": "rgba(5, 150, 105, 0.24)",
        "mvp_score": "#047857",
        "dark_row_bg": "rgba(22, 163, 74, 0.25)",
        "dark_row_text": "#bbf7d0",
        "dark_accordion_bg": "#1a4f3a",
        "dark_accordion_shadow": "rgba(74, 222, 128, 0.26)",
    },
    "opponent": {
        "row_bg": "#e0f2fe",
        "row_text": "#1d4ed8",
        "legend_dot": "#2563eb",
        "accordion_bg": "#e0f2fe",
        "accordion_shadow": "rgba(30, 64, 175, 0.08)",
        "card_border": "rgba(59, 130, 246, 0.35)",
        "card_shadow": "rgba(59, 130, 246, 0.18)",
        "mvp_bg": "rgba(59, 130, 246, 0.12)",
        "mvp_border": "rgba(37, 99, 235, 0.22)",
        "mvp_score": "#1d4ed8",
        "dark_row_bg": "rgba(59, 130, 246, 0.18)",
        "dark_row_text": "#bfdbfe",
        "dark_accordion_bg": "#1c3f5f",
        "dark_accordion_shadow": "rgba(56, 189, 248, 0.28)",
    },
}

THEME_COLORS: Dict[str, str] = {
    "mvp_overview_summary_bg": "#0f766e",
    "dark_mvp_overview_summary_bg": "rgba(253, 186, 116, 0.35)",
}

INTERNATIONAL_MATCHES_LINK: tuple[str, str] = (
    "internationale_spiele.html",
    "Internationale Spiele 2025/26",
)

REQUEST_HEADERS = {
    "User-Agent": "Mozilla/5.0 (compatible; usc-kommentatoren/1.0; +https://github.com/)"
}
HTML_ACCEPT_HEADER = {"Accept": "text/html,application/xhtml+xml"}
RSS_ACCEPT_HEADER = {"Accept": "application/rss+xml,text/xml"}
NEWS_LOOKBACK_DAYS = 14
INSTAGRAM_SEARCH_URL = "https://duckduckgo.com/html/"

GERMAN_STOPWORDS = {
    "aber",
    "als",
    "am",
    "auch",
    "auf",
    "aus",
    "bei",
    "bin",
    "bis",
    "da",
    "damit",
    "dann",
    "der",
    "die",
    "das",
    "dass",
    "den",
    "des",
    "dem",
    "ein",
    "eine",
    "einen",
    "einem",
    "er",
    "es",
    "für",
    "hat",
    "haben",
    "ich",
    "im",
    "in",
    "ist",
    "mit",
    "nach",
    "nicht",
    "noch",
    "oder",
    "sein",
    "sind",
    "so",
    "und",
    "vom",
    "von",
    "vor",
    "war",
    "wie",
    "wir",
    "zu",
}

SEARCH_TRANSLATION = str.maketrans(
    {
        "ä": "ae",
        "ö": "oe",
        "ü": "ue",
        "Ä": "ae",
        "Ö": "oe",
        "Ü": "ue",
        "ß": "ss",
    }
)


@dataclass(frozen=True)
class MatchResult:
    score: str
    total_points: Optional[str]
    sets: tuple[str, ...]

    @property
    def summary(self) -> str:
        segments: list[str] = [self.score]
        if self.total_points:
            segments.append(f"/ {self.total_points}")
        if self.sets:
            segments.append(f"({' '.join(self.sets)})")
        return " ".join(segments)


@dataclass(frozen=True)
class MVPSelection:
    medal: Optional[str]
    name: str
    team: Optional[str] = None


@dataclass(frozen=True)
class Match:
    kickoff: datetime
    home_team: str
    away_team: str
    host: str
    location: str
    result: Optional[MatchResult]
    match_number: Optional[str] = None
    match_id: Optional[str] = None
    info_url: Optional[str] = None
    stats_url: Optional[str] = None
    scoresheet_url: Optional[str] = None
    referees: Tuple[str, ...] = ()
    attendance: Optional[str] = None
    mvps: Tuple[MVPSelection, ...] = ()

    @property
    def is_finished(self) -> bool:
        return self.result is not None


@dataclass(frozen=True)
class RosterMember:
    number_label: Optional[str]
    number_value: Optional[int]
    name: str
    role: str
    is_official: bool
    height: Optional[str]
    birthdate_label: Optional[str]
    nationality: Optional[str]


    @property
    def formatted_birthdate(self) -> Optional[str]:
        parsed = self.birthdate_value
        if parsed:
            return parsed.strftime("%d.%m.%Y")
        if not self.birthdate_label:
            return None
        value = self.birthdate_label.strip()
        return value or None

    @property
    def birthdate_value(self) -> Optional[date]:
        if not self.birthdate_label:
            return None
        value = self.birthdate_label.strip()
        if not value:
            return None
        for fmt in ("%d.%m.%Y", "%d.%m.%y"):
            try:
                parsed = datetime.strptime(value, fmt)
            except ValueError:
                continue
            return parsed.date()
        return None


@dataclass(frozen=True)
class MatchStatsTotals:
    team_name: str
    header_lines: Tuple[str, ...]
    totals_line: str
    metrics: Optional["MatchStatsMetrics"] = None


@dataclass(frozen=True)
class MatchStatsMetrics:
    serves_attempts: int
    serves_errors: int
    serves_points: int
    receptions_attempts: int
    receptions_errors: int
    receptions_positive_pct: str
    receptions_perfect_pct: str
    attacks_attempts: int
    attacks_errors: int
    attacks_blocked: int
    attacks_points: int
    attacks_success_pct: str
    blocks_points: int


@dataclass(frozen=True)
class NewsItem:
    title: str
    url: str
    source: str
    published: Optional[datetime]
    search_text: str = ""

    @property
    def formatted_date(self) -> Optional[str]:
        if not self.published:
            return None
        return self.published.astimezone(BERLIN_TZ).strftime("%d.%m.%Y %H:%M")


@dataclass(frozen=True)
class TransferItem:
    date: Optional[datetime]
    date_label: str
    category: Optional[str]
    type_code: str
    name: str
    url: Optional[str]
    nationality: str
    info: str
    related_club: str

    @property
    def formatted_date(self) -> str:
        if self.date:
            return self.date.strftime("%d.%m.%Y")
        return self.date_label

@dataclass(frozen=True)
class KeywordSet:
    keywords: Tuple[str, ...]
    strong: Tuple[str, ...]


def simplify_text(value: str) -> str:
    simplified = value.translate(SEARCH_TRANSLATION).lower()
    simplified = re.sub(r"\s+", " ", simplified)
    return simplified.strip()


def build_keywords(*names: str) -> KeywordSet:
    keywords: set[str] = set()
    strong: set[str] = set()
    for name in names:
        simplified = simplify_text(name)
        if not simplified:
            continue
        keywords.add(simplified)
        strong.add(simplified)
        condensed = simplified.replace(" ", "")
        if condensed:
            keywords.add(condensed)
            if condensed != simplified:
                strong.add(condensed)
        tokens = [token for token in re.split(r"[^a-z0-9]+", simplified) if token]
        keywords.update(tokens)
    return KeywordSet(tuple(sorted(keywords)), tuple(sorted(strong)))


def matches_keywords(text: str, keyword_set: KeywordSet) -> bool:
    keywords = keyword_set.keywords
    strong_keywords = keyword_set.strong
    haystack = simplify_text(text)
    if not haystack or not keywords:
        return False

    phrase_keywords = [keyword for keyword in keywords if " " in keyword]
    for keyword in phrase_keywords:
        if keyword and keyword in haystack:
            return True

    hits = {keyword for keyword in keywords if keyword and keyword in haystack}
    if not hits:
        return False

    if len(hits) >= 2:
        return True

    # Accept single matches only when they correspond to the condensed team
    # name (e.g. ``uscmunster``), not generic tokens like "Volleys".
    return any(keyword in hits for keyword in strong_keywords if keyword)


def _http_get(
    url: str,
    *,
    headers: Optional[Dict[str, str]] = None,
    params: Optional[Dict[str, str]] = None,
    retries: int = 5,
    delay_seconds: float = 2.0,
) -> requests.Response:
    last_error: Optional[Exception] = None
    merged_headers = dict(REQUEST_HEADERS)
    if headers:
        merged_headers.update(headers)
    for attempt in range(retries):
        try:
            response = requests.get(
                url,
                timeout=30,
                headers=merged_headers,
                params=params,
            )
            response.raise_for_status()
            return response
        except requests.RequestException as exc:  # pragma: no cover - network errors
            last_error = exc
            if attempt == retries - 1:
                raise
            backoff = delay_seconds * (2 ** attempt)
            time.sleep(backoff)
    else:  # pragma: no cover
        if last_error:
            raise last_error
        raise RuntimeError("Unbekannter Fehler beim Abrufen von Daten.")


def fetch_html(
    url: str,
    *,
    retries: int = 5,
    delay_seconds: float = 2.0,
    headers: Optional[Dict[str, str]] = None,
    params: Optional[Dict[str, str]] = None,
) -> str:
    response = _http_get(
        url,
        headers={**HTML_ACCEPT_HEADER, **(headers or {})},
        params=params,
        retries=retries,
        delay_seconds=delay_seconds,
    )
    return response.text


def fetch_rss(
    url: str,
    *,
    retries: int = 5,
    delay_seconds: float = 2.0,
) -> str:
    response = _http_get(
        url,
        headers=RSS_ACCEPT_HEADER,
        retries=retries,
        delay_seconds=delay_seconds,
    )
    return response.text


DATE_PATTERN = re.compile(
    r"(?P<day>\d{1,2})\.(?P<month>\d{1,2})\.(?P<year>\d{2,4})(?:,\s*(?P<hour>\d{1,2}):(?P<minute>\d{2}))?"
)


def parse_date_label(value: str) -> Optional[datetime]:
    match = DATE_PATTERN.search(value)
    if not match:
        return None
    day = int(match.group("day"))
    month = int(match.group("month"))
    year = int(match.group("year"))
    if year < 100:
        year += 2000
    hour = int(match.group("hour")) if match.group("hour") else 0
    minute = int(match.group("minute")) if match.group("minute") else 0
    try:
        return datetime(year, month, day, hour, minute, tzinfo=BERLIN_TZ)
    except ValueError:
        return None


def _download_schedule_text(
    url: str,
    *,
    retries: int = 5,
    delay_seconds: float = 2.0,
) -> str:
    response = _http_get(
        url,
        retries=retries,
        delay_seconds=delay_seconds,
    )
    return response.text


def fetch_schedule(
    url: str = DEFAULT_SCHEDULE_URL,
    *,
    retries: int = 5,
    delay_seconds: float = 2.0,
) -> List[Match]:
    csv_text = _download_schedule_text(url, retries=retries, delay_seconds=delay_seconds)
    return parse_schedule(csv_text)


def download_schedule(
    destination: Path,
    *,
    url: str = DEFAULT_SCHEDULE_URL,
    retries: int = 5,
    delay_seconds: float = 2.0,
) -> Path:
    csv_text = _download_schedule_text(url, retries=retries, delay_seconds=delay_seconds)
    destination.parent.mkdir(parents=True, exist_ok=True)
    destination.write_text(csv_text, encoding="utf-8")
    return destination


def fetch_schedule_match_metadata(
    url: str = SCHEDULE_PAGE_URL,
    *,
    retries: int = 5,
    delay_seconds: float = 2.0,
) -> Dict[str, Dict[str, Optional[str]]]:
    response = _http_get(
        url,
        retries=retries,
        delay_seconds=delay_seconds,
    )
    soup = BeautifulSoup(response.text, "html.parser")
    metadata: Dict[str, Dict[str, Optional[str]]] = {}
    current_match_id: Optional[str] = None

    rows = soup.select("table tr")
    for row in rows:
        id_cell = row.find("td", id=re.compile(r"^match_(\d+)$"))
        if id_cell and id_cell.has_attr("id"):
            match = re.search(r"match_(\d+)", id_cell["id"])
            if match:
                current_match_id = match.group(1)

        cells = row.find_all("td")
        if len(cells) < 2:
            continue
        number_text = cells[1].get_text(strip=True)
        if not number_text or not number_text.isdigit():
            continue

        match_number = number_text
        entry = metadata.setdefault(
            match_number,
            {
                "match_id": None,
                "info_url": None,
                "stats_url": None,
                "scoresheet_url": None,
            },
        )
        if current_match_id:
            entry["match_id"] = current_match_id

        for anchor in row.select("a[href]"):
            href = anchor["href"]
            full_href = urljoin(VBL_BASE_URL, href)
            title = (anchor.get("title") or "").lower()
            if "matchdetails" in href.lower():
                entry["info_url"] = full_href
            elif "scoresheet" in href.lower():
                entry["scoresheet_url"] = full_href
            elif "statistik" in title or "uploads" in href.lower():
                entry["stats_url"] = full_href

    return metadata


def build_match_details_url(match_id: str) -> str:
    return (
        "https://www.volleyball-bundesliga.de/popup/matchSeries/matchDetails.xhtml"
        f"?matchId={match_id}&hideHistoryBackButton=true"
    )


MVP_NAME_PART = r"[A-ZÄÖÜÀ-ÖØ-Þ][A-Za-zÄÖÜÖÄÜà-öø-ÿß'`´\-]*"
MVP_PAREN_PATTERN = re.compile(
    rf"({MVP_NAME_PART}(?:\s+{MVP_NAME_PART})*)\s*\((Gold|Silber|Silver)\)",
    re.IGNORECASE,
)
MVP_COLON_PATTERN = re.compile(
    r"MVP\s*(Gold|Silber|Silver)\s*[:\-]\s*([^,;.()]+)",
    re.IGNORECASE,
)
MVP_SUFFIX_PATTERN = re.compile(
    r"(Gold|Silber|Silver)[-\s]*MVP\s*[:\-]?\s*([^,;.()]+)",
    re.IGNORECASE,
)
MVP_KEYWORD_PATTERN = re.compile(r"MVP", re.IGNORECASE)
MVP_LOWERCASE_PARTS = {
    "de",
    "da",
    "del",
    "van",
    "von",
    "der",
    "den",
    "la",
    "le",
    "di",
    "dos",
    "das",
    "du",
}


def _normalize_medal_label(label: str) -> Optional[str]:
    normalized = label.strip().lower()
    if not normalized:
        return None
    if normalized == "silver":
        normalized = "silber"
    if normalized == "gold":
        return "Gold"
    if normalized == "silber":
        return "Silber"
    return None


def _clean_mvp_name(value: str) -> Optional[str]:
    tokens = [token for token in re.split(r"\s+", value.strip()) if token]
    if not tokens:
        return None
    collected: List[str] = []
    for token in reversed(tokens):
        cleaned = token.strip(",;:-")
        if not cleaned:
            continue
        lower = cleaned.lower()
        if not collected:
            collected.append(cleaned)
            continue
        if cleaned[0].isupper() or lower in MVP_LOWERCASE_PARTS:
            collected.append(cleaned)
        else:
            break
    collected.reverse()
    if not collected:
        return None
    return " ".join(collected)


def _extract_mvp_entries_from_text(text: str) -> Dict[str, str]:
    compact = " ".join(text.split())
    if not compact or "mvp" not in compact.lower():
        return {}
    winners: Dict[str, str] = {}
    for pattern in (MVP_PAREN_PATTERN,):
        for match in pattern.finditer(compact):
            medal = _normalize_medal_label(match.group(2))
            name = _clean_mvp_name(match.group(1))
            if medal and name and medal not in winners:
                winners[medal] = name
    for pattern in (MVP_COLON_PATTERN, MVP_SUFFIX_PATTERN):
        for match in pattern.finditer(compact):
            medal = _normalize_medal_label(match.group(1))
            name = _clean_mvp_name(match.group(2))
            if medal and name and medal not in winners:
                winners[medal] = name
    return winners


def _parse_match_mvps_from_text(soup: BeautifulSoup) -> Tuple[MVPSelection, ...]:
    collected: Dict[str, str] = {}
    seen_texts: set[str] = set()
    candidates: List[str] = []

    for element in soup.select(".hint"):
        text = element.get_text(" ", strip=True)
        compact = " ".join(text.split())
        if compact and compact not in seen_texts and MVP_KEYWORD_PATTERN.search(compact):
            candidates.append(compact)
            seen_texts.add(compact)

    for node in soup.find_all(string=MVP_KEYWORD_PATTERN):
        text = str(node)
        compact = " ".join(text.split())
        if compact and compact not in seen_texts:
            candidates.append(compact)
            seen_texts.add(compact)

    for text in candidates:
        entries = _extract_mvp_entries_from_text(text)
        for medal in ("Gold", "Silber"):
            if medal in entries and medal not in collected:
                collected[medal] = entries[medal]
        for medal, name in entries.items():
            if medal not in collected:
                collected[medal] = name
        if len(collected) >= 2:
            break

    if not collected:
        return ()

    ordered: List[MVPSelection] = []
    for medal in ("Gold", "Silber"):
        name = collected.get(medal)
        if name:
            ordered.append(MVPSelection(medal=medal, name=name, team=None))
    for medal, name in collected.items():
        if medal not in {"Gold", "Silber"}:
            ordered.append(MVPSelection(medal=medal, name=name, team=None))
    return tuple(ordered)


def _parse_match_mvps_from_table(soup: BeautifulSoup) -> List[MVPSelection]:
    header = soup.select_one(
        ".samsContentBoxHeader:-soup-contains(\"Most Valuable Player\")"
    )
    if not header:
        return []
    container = header.find_next(class_="samsContentBoxContent")
    if not container:
        return []

    team_names = [
        cell.get_text(" ", strip=True)
        for cell in soup.select(".samsMatchDetailsTeamName")
        if cell.get_text(strip=True)
    ]
    teams_by_id: Dict[str, str] = {}
    if team_names:
        teams_by_id["mvpTeam1"] = team_names[0]
        if len(team_names) > 1:
            teams_by_id["mvpTeam2"] = team_names[1]

    raw_entries: List[Dict[str, Optional[str]]] = []
    for index, cell in enumerate(container.select("td")):
        block = cell.select_one(".samsOutputMvp")
        if not block:
            continue
        name_anchor = block.select_one(".samsOutputMvpPlayerName a")
        if not name_anchor:
            continue
        name = name_anchor.get_text(strip=True)
        if not name:
            continue

        medal: Optional[str] = None
        medal_image = block.select_one(".samsOutputMvpMedalImage img[src]")
        if medal_image:
            source = medal_image["src"].lower()
            if "gold" in source:
                medal = "Gold"
            elif "silber" in source or "silver" in source:
                medal = "Silber"
        if not medal:
            extracted = _extract_mvp_entries_from_text(block.get_text(" ", strip=True))
            if "Gold" in extracted:
                medal = "Gold"
            elif "Silber" in extracted:
                medal = "Silber"
            elif extracted:
                medal = next(iter(extracted.keys()))

        team: Optional[str] = None
        cell_id = cell.get("id")
        if cell_id and cell_id in teams_by_id:
            team = teams_by_id[cell_id]
        elif team_names and index < len(team_names):
            team = team_names[index]

        raw_entries.append({"medal": medal, "name": name, "team": team})

    if not raw_entries:
        return []

    used_medals = {entry["medal"] for entry in raw_entries if entry.get("medal")}
    for entry in raw_entries:
        if entry.get("medal"):
            continue
        for candidate in ("Gold", "Silber"):
            if candidate not in used_medals:
                entry["medal"] = candidate
                used_medals.add(candidate)
                break

    selections: List[MVPSelection] = []
    for entry in raw_entries:
        name = entry.get("name")
        if not name:
            continue
        medal = entry.get("medal")
        team = entry.get("team")
        team_value = team.strip() if isinstance(team, str) and team.strip() else None
        selections.append(MVPSelection(medal=medal, name=name, team=team_value))
    return selections


def _parse_match_mvps(soup: BeautifulSoup) -> Tuple[MVPSelection, ...]:
    table_entries = _parse_match_mvps_from_table(soup)
    if table_entries:
        return tuple(table_entries)
    return _parse_match_mvps_from_text(soup)


def fetch_match_details(
    match_id: str,
    *,
    retries: int = 5,
    delay_seconds: float = 2.0,
) -> Dict[str, object]:
    url = build_match_details_url(match_id)
    response = _http_get(
        url,
        retries=retries,
        delay_seconds=delay_seconds,
    )
    soup = BeautifulSoup(response.text, "html.parser")
    referees: List[str] = []
    attendance: Optional[str] = None

    for table in soup.select("table"):
        for row in table.select("tr"):
            cells = [
                cell.get_text(" ", strip=True)
                for cell in row.find_all(["th", "td"])
            ]
            if len(cells) < 2:
                continue
            label = cells[0].lower()
            value = _normalize_schedule_field(cells[1])
            if not value:
                continue
            if "schiedsrichter" in label and "linienrichter" not in label:
                referees.append(value)
            elif "zuschauer" in label:
                attendance = value

    mvps = _parse_match_mvps(soup)

    return {
        "referees": tuple(referees),
        "attendance": attendance,
        "mvps": mvps,
    }


def enrich_match(
    match: Match,
    metadata: Dict[str, Dict[str, Optional[str]]],
    detail_cache: Dict[str, Dict[str, object]],
) -> Match:
    match_number = match.match_number
    meta = metadata.get(match_number) if match_number else None

    match_id = match.match_id or (meta.get("match_id") if meta else None)
    info_url = match.info_url or (meta.get("info_url") if meta else None)
    stats_url = match.stats_url or (meta.get("stats_url") if meta else None)
    scoresheet_url = match.scoresheet_url or (meta.get("scoresheet_url") if meta else None)

    referees = tuple(match.referees) if match.referees else ()
    attendance = match.attendance
    mvps = tuple(match.mvps) if match.mvps else ()

    if match_id:
        detail = detail_cache.get(match_id)
        if detail is None:
            detail = fetch_match_details(match_id)
            detail_cache[match_id] = detail
        fetched_referees = detail.get("referees") or ()
        if fetched_referees:
            referees = tuple(fetched_referees)
        fetched_attendance = detail.get("attendance")
        if fetched_attendance:
            attendance = fetched_attendance
        fetched_mvps = detail.get("mvps") or ()
        if fetched_mvps:
            normalized: List[MVPSelection] = []
            for entry in fetched_mvps:
                if isinstance(entry, MVPSelection):
                    normalized.append(entry)
                elif isinstance(entry, (tuple, list)) and len(entry) >= 2:
                    medal = entry[0] if entry[0] is not None else None
                    name = str(entry[1])
                    team = entry[2] if len(entry) > 2 else None
                    normalized.append(
                        MVPSelection(
                            medal=str(medal) if medal not in {None, ""} else None,
                            name=name,
                            team=str(team) if team not in {None, ""} else None,
                        )
                    )
            if normalized:
                mvps = tuple(normalized)

    return replace(
        match,
        match_number=match_number,
        match_id=match_id,
        info_url=info_url,
        stats_url=stats_url,
        scoresheet_url=scoresheet_url,
        referees=referees,
        attendance=attendance,
        mvps=mvps,
    )


def enrich_matches(
    matches: Sequence[Match],
    metadata: Dict[str, Dict[str, Optional[str]]],
    detail_cache: Optional[Dict[str, Dict[str, object]]] = None,
) -> List[Match]:
    cache = detail_cache if detail_cache is not None else {}
    return [enrich_match(match, metadata, cache) for match in matches]


def _download_roster_text(
    url: str,
    *,
    retries: int = 5,
    delay_seconds: float = 2.0,
) -> str:
    response = _http_get(
        url,
        headers={"Accept": "text/csv"},
        retries=retries,
        delay_seconds=delay_seconds,
    )
    return response.content.decode("latin-1")

OFFICIAL_ROLE_PRIORITY: Tuple[str, ...] = (
    "Trainer",
    "Co-Trainer",
    "Co-Trainer (Scout)",
    "Statistiker",
    "Physiotherapeut",
    "Arzt",
)


def _official_sort_key(member: RosterMember) -> Tuple[int, str, str]:
    role = (member.role or "").strip()
    normalized = role.lower()
    order = len(OFFICIAL_ROLE_PRIORITY)
    for index, label in enumerate(OFFICIAL_ROLE_PRIORITY):
        if normalized == label.lower():
            order = index
            break
    return (order, normalized, member.name.lower())


def parse_roster(csv_text: str) -> List[RosterMember]:
    buffer = StringIO(csv_text)
    reader = csv.DictReader(buffer, delimiter=";", quotechar="\"")
    players: List[RosterMember] = []
    officials: List[RosterMember] = []
    for row in reader:
        name = (row.get("Titel Vorname Nachname") or "").strip()
        if not name:
            continue
        number_raw = (row.get("Trikot") or "").strip()
        role = (row.get("Position/Funktion Offizieller") or "").strip()
        height = (row.get("Größe") or "").strip()
        birthdate = (row.get("Geburtsdatum") or "").strip()
        nationality = (row.get("Staatsangehörigkeit") or "").strip()
        number_value: Optional[int] = None
        is_official = True
        if number_raw:
            compact = number_raw.replace(" ", "")
            if compact.isdigit():
                number_value = int(compact)
                is_official = False
        member = RosterMember(
            number_label=number_raw or None,
            number_value=number_value,
            name=name,
            role=role,
            is_official=is_official,
            height=height or None,
            birthdate_label=birthdate or None,
            nationality=nationality or None,
        )
        if member.is_official:
            officials.append(member)
        else:
            players.append(member)

    players.sort(
        key=lambda member: (
            member.number_value if member.number_value is not None else 10_000,
            member.name.lower(),
        )
    )
    officials.sort(key=_official_sort_key)
    return players + officials


def collect_team_roster(
    team_name: str,
    directory: Path,
    *,
    retries: int = 5,
    delay_seconds: float = 2.0,
) -> List[RosterMember]:
    url = get_team_roster_url(team_name)
    if not url:
        return []
    csv_text = _download_roster_text(url, retries=retries, delay_seconds=delay_seconds)
    directory.mkdir(parents=True, exist_ok=True)
    slug = slugify_team_name(team_name) or "team"
    destination = directory / f"{slug}.csv"
    destination.write_text(csv_text, encoding="utf-8")
    return parse_roster(csv_text)


def load_schedule_from_file(path: Path) -> List[Match]:
    csv_text = path.read_text(encoding="utf-8")
    return parse_schedule(csv_text)


def parse_schedule(csv_text: str) -> List[Match]:
    buffer = StringIO(csv_text)
    reader = csv.DictReader(buffer, delimiter=";", quotechar="\"")
    matches: List[Match] = []
    for row in reader:
        try:
            kickoff = parse_kickoff(row["Datum"], row["Uhrzeit"])
        except (KeyError, ValueError):
            continue

        home_team = row.get("Mannschaft 1", "").strip()
        away_team = row.get("Mannschaft 2", "").strip()
        host = row.get("Gastgeber", "").strip()
        location = row.get("Austragungsort", "").strip()
        result = build_match_result(row)
        match_number = (row.get("#") or "").strip() or None
        attendance = _normalize_schedule_field(row.get("Zuschauerzahl"))
        referee_entries = _parse_referee_field(row.get("Schiedsgericht"))

        matches.append(
            Match(
                kickoff=kickoff,
                home_team=home_team,
                away_team=away_team,
                host=host,
                location=location,
                result=result,
                match_number=match_number,
                referees=referee_entries,
                attendance=attendance,
            )
        )
    return matches


def _normalize_schedule_field(raw: Optional[str]) -> Optional[str]:
    if raw is None:
        return None
    value = raw.strip()
    if not value or value in {"-", "–"}:
        return None
    return value


def _parse_referee_field(raw: Optional[str]) -> Tuple[str, ...]:
    value = _normalize_schedule_field(raw)
    if not value:
        return ()

    # Normalize HTML artefacts and unify separators that might appear in the
    # exported CSV. The VBL recently switched to including HTML line breaks and
    # HTML entities (e.g. ``&nbsp;``) in the referee column.  We also accept
    # common alternative separators such as ``|`` or newlines.
    normalized = unescape(value).replace("\xa0", " ")
    normalized = re.sub(r"<br\s*/?>", "\n", normalized, flags=re.IGNORECASE)

    parts = re.split(r"[\n;,/|]", normalized)
    referees: List[str] = []
    for part in parts:
        cleaned = part.strip(" \t-–·")
        cleaned = re.sub(
            r"^(?:\d+\.\s*)?(?:schiedsrichter(?:\*?in)?|sr)\s*:?\s*",
            "",
            cleaned,
            flags=re.IGNORECASE,
        )
        if cleaned:
            referees.append(cleaned)

    return tuple(referees)


def parse_kickoff(date_str: str, time_str: str) -> datetime:
    combined = f"{date_str.strip()} {time_str.strip()}"
    kickoff = datetime.strptime(combined, "%d.%m.%Y %H:%M:%S")
    return kickoff.replace(tzinfo=BERLIN_TZ)


RESULT_PATTERN = re.compile(
    r"\s*(?P<score>\d+:\d+)"
    r"(?:\s*/\s*(?P<points>\d+:\d+))?"
    r"(?:\s*\((?P<sets>[^)]+)\))?"
)


def _parse_result_text(raw: str | None) -> Optional[MatchResult]:
    if not raw:
        return None

    cleaned = raw.strip()
    if not cleaned:
        return None
    if cleaned in {"-", "–"}:
        return None

    match = RESULT_PATTERN.match(cleaned)
    if not match:
        return MatchResult(score=cleaned, total_points=None, sets=())

    score = match.group("score")
    points = match.group("points")
    sets_raw = match.group("sets")
    sets: tuple[str, ...] = ()
    if sets_raw:
        normalized = sets_raw.replace(",", " ")
        split_sets = [segment.strip() for segment in normalized.split() if segment.strip()]
        sets = tuple(split_sets)

    return MatchResult(score=score, total_points=points, sets=sets)


def build_match_result(row: Dict[str, str]) -> Optional[MatchResult]:
    fallback = _parse_result_text(row.get("Ergebnis"))

    score = (row.get("Satzpunkte") or "").strip()
    total_points = (row.get("Ballpunkte") or "").strip()

    sets_list: list[str] = []
    for index in range(1, 6):
        home_key = f"Satz {index} - Ballpunkte 1"
        away_key = f"Satz {index} - Ballpunkte 2"
        home_points = (row.get(home_key) or "").strip()
        away_points = (row.get(away_key) or "").strip()
        if home_points and away_points:
            sets_list.append(f"{home_points}:{away_points}")

    if score or total_points or sets_list:
        if not score and fallback:
            score = fallback.score
        if not total_points and fallback and fallback.total_points:
            total_points = fallback.total_points
        sets: tuple[str, ...]
        if sets_list:
            sets = tuple(sets_list)
        elif fallback:
            sets = fallback.sets
        else:
            sets = ()

        cleaned_total = total_points or None
        if score:
            return MatchResult(score=score, total_points=cleaned_total, sets=sets)
        if fallback:
            return MatchResult(score=fallback.score, total_points=cleaned_total, sets=sets)
        return None

    return fallback


def normalize_name(value: str) -> str:
    normalized = value.lower()
    replacements = {
        "ä": "ae",
        "ö": "oe",
        "ü": "ue",
        "ß": "ss",
        "á": "a",
        "à": "a",
        "â": "a",
        "é": "e",
        "è": "e",
        "ê": "e",
        "í": "i",
        "ì": "i",
        "î": "i",
        "ó": "o",
        "ò": "o",
        "ô": "o",
        "ú": "u",
        "ù": "u",
        "û": "u",
    }
    for source, target in replacements.items():
        normalized = normalized.replace(source, target)
    normalized = normalized.replace("muenster", "munster")
    normalized = normalized.replace("mnster", "munster")
    normalized = re.sub(r"[^a-z0-9]+", " ", normalized)
    normalized = re.sub(r"\s+", " ", normalized).strip()
    return normalized


def slugify_team_name(value: str) -> str:
    simplified = simplify_text(value)
    slug = re.sub(r"[^a-z0-9]+", "-", simplified)
    return slug.strip("-")


def is_usc(name: str) -> bool:
    normalized = normalize_name(name)
    return "usc" in normalized and "munster" in normalized


def _build_team_homepages() -> Dict[str, str]:
    pairs = {
        "Allianz MTV Stuttgart": "https://www.stuttgarts-schoenster-sport.de/",
        "Binder Blaubären TSV Flacht": "https://binderblaubaeren.de/",
        "Dresdner SC": "https://www.dscvolley.de/",
        "ETV Hamburger Volksbank Volleys": "https://www.etv-hamburg.de/de/etv-hamburger-volksbank-volleys/",
        "Ladies in Black Aachen": "https://ladies-in-black.de/",
        "SSC Palmberg Schwerin": "https://www.schweriner-sc.com/",
        "Schwarz-Weiß Erfurt": "https://schwarz-weiss-erfurt.de/",
        "Skurios Volleys Borken": "https://www.skurios-volleys-borken.de/",
        "USC Münster": USC_HOMEPAGE,
        "VC Wiesbaden": "https://www.vc-wiesbaden.de/",
        "VfB Suhl LOTTO Thüringen": "https://volleyball-suhl.de/",
    }
    return {normalize_name(name): url for name, url in pairs.items()}


TEAM_HOMEPAGES = _build_team_homepages()


_MANUAL_STATS_TOTALS_DATA: Dict[str, Any] = {
    "matches": [
        {
            "stats_url": "https://www.volleyball-bundesliga.de/uploads/831866c1-9e16-46f8-827c-4b0dd011928b",
            "teams": [
                {
                    "name": "SSC Palmberg Schwerin",
                    "serve": {
                        "attempts": 74,
                        "errors": 6,
                        "points": 10,
                    },
                    "reception": {
                        "attempts": 37,
                        "errors": 3,
                        "positive_pct": "51%",
                        "perfect_pct": "24%",
                    },
                    "attack": {
                        "attempts": 78,
                        "errors": 10,
                        "blocked": 3,
                        "points": 37,
                        "success_pct": "47%",
                    },
                    "block": {
                        "points": 11,
                    },
                },
                {
                    "name": "ETV Hamburger Volksbank Volleys",
                    "aliases": [
                        "ETV Hamburger Volksbank V.",
                    ],
                    "serve": {
                        "attempts": 42,
                        "errors": 5,
                        "points": 3,
                    },
                    "reception": {
                        "attempts": 68,
                        "errors": 10,
                        "positive_pct": "29%",
                        "perfect_pct": "12%",
                    },
                    "attack": {
                        "attempts": 81,
                        "errors": 9,
                        "blocked": 11,
                        "points": 19,
                        "success_pct": "23%",
                    },
                    "block": {
                        "points": 3,
                    },
                },
            ],
        },
        {
            "stats_url": "https://www.volleyball-bundesliga.de/uploads/19bb6c96-f1cc-4867-9058-0864849ec964",
            "teams": [
                {
                    "name": "Binder Blaubären TSV Flacht",
                    "aliases": [
                        "Binder Blaubären Flacht",
                    ],
                    "serve": {
                        "attempts": 50,
                        "errors": 13,
                        "points": 2,
                    },
                    "reception": {
                        "attempts": 61,
                        "errors": 5,
                        "positive_pct": "21%",
                        "perfect_pct": "8%",
                    },
                    "attack": {
                        "attempts": 72,
                        "errors": 9,
                        "blocked": 7,
                        "points": 19,
                        "success_pct": "26%",
                    },
                    "block": {
                        "points": 6,
                    },
                },
                {
                    "name": "USC Münster",
                    "serve": {
                        "attempts": 74,
                        "errors": 13,
                        "points": 5,
                    },
                    "reception": {
                        "attempts": 37,
                        "errors": 2,
                        "positive_pct": "35%",
                        "perfect_pct": "14%",
                    },
                    "attack": {
                        "attempts": 82,
                        "errors": 7,
                        "blocked": 6,
                        "points": 40,
                        "success_pct": "49%",
                    },
                    "block": {
                        "points": 7,
                    },
                },
            ],
        },
    ],
}


_MANUAL_STATS_TOTALS: Optional[
    Dict[str, List[Tuple[Tuple[str, ...], str, MatchStatsMetrics]]]
] = None


def _load_manual_stats_totals() -> Dict[str, List[Tuple[Tuple[str, ...], str, MatchStatsMetrics]]]:
    global _MANUAL_STATS_TOTALS
    if _MANUAL_STATS_TOTALS is not None:
        return _MANUAL_STATS_TOTALS

    payload = _MANUAL_STATS_TOTALS_DATA
    manual: Dict[str, List[Tuple[Tuple[str, ...], str, MatchStatsMetrics]]] = {}
    matches = payload.get("matches", []) if isinstance(payload, dict) else []
    for match_entry in matches:
        if not isinstance(match_entry, dict):
            continue
        stats_url = match_entry.get("stats_url")
        if not stats_url:
            continue
        teams_entries: List[Tuple[Tuple[str, ...], str, MatchStatsMetrics]] = []
        for team_entry in match_entry.get("teams", []) or []:
            if not isinstance(team_entry, dict):
                continue
            name = team_entry.get("name")
            if not name:
                continue
            serve = team_entry.get("serve") or {}
            reception = team_entry.get("reception") or {}
            attack = team_entry.get("attack") or {}
            block = team_entry.get("block") or {}
            try:
                metrics = MatchStatsMetrics(
                    serves_attempts=int(serve["attempts"]),
                    serves_errors=int(serve["errors"]),
                    serves_points=int(serve["points"]),
                    receptions_attempts=int(reception["attempts"]),
                    receptions_errors=int(reception["errors"]),
                    receptions_positive_pct=str(reception["positive_pct"]),
                    receptions_perfect_pct=str(reception["perfect_pct"]),
                    attacks_attempts=int(attack["attempts"]),
                    attacks_errors=int(attack["errors"]),
                    attacks_blocked=int(attack["blocked"]),
                    attacks_points=int(attack["points"]),
                    attacks_success_pct=str(attack["success_pct"]),
                    blocks_points=int(block["points"]),
                )
            except (KeyError, TypeError, ValueError):
                continue
            normalized_keys: List[str] = []
            primary_key = normalize_name(name)
            normalized_keys.append(primary_key)
            for alias in team_entry.get("aliases", []) or []:
                alias_name = str(alias).strip()
                if not alias_name:
                    continue
                normalized_alias = normalize_name(alias_name)
                if normalized_alias not in normalized_keys:
                    normalized_keys.append(normalized_alias)
            teams_entries.append((tuple(normalized_keys), name, metrics))
        if teams_entries:
            manual[stats_url] = teams_entries

    _MANUAL_STATS_TOTALS = manual
    return manual


def get_team_homepage(team_name: str) -> Optional[str]:
    return TEAM_HOMEPAGES.get(normalize_name(team_name))


def _build_team_roster_ids() -> Dict[str, str]:
    pairs = {
        "Allianz MTV Stuttgart": "776311283",
        "Binder Blaubären TSV Flacht": "776308950",
        "Dresdner SC": "776311462",
        "ETV Hamburger Volksbank Volleys": "776308974",
        "Ladies in Black Aachen": "776311428",
        "SSC Palmberg Schwerin": "776311399",
        "Schwarz-Weiß Erfurt": "776311376",
        "Skurios Volleys Borken": "776309053",
        "USC Münster": "776311313",
        "VC Wiesbaden": "776311253",
        "VfB Suhl LOTTO Thüringen": "776311348",
    }
    return {normalize_name(name): team_id for name, team_id in pairs.items()}


TEAM_ROSTER_IDS = _build_team_roster_ids()


ROSTER_EXPORT_URL = (
    "https://www.volleyball-bundesliga.de/servlet/sportsclub/TeamMemberCsvExport"
)


def get_team_roster_url(team_name: str) -> Optional[str]:
    team_id = TEAM_ROSTER_IDS.get(normalize_name(team_name))
    if not team_id:
        return None
    return f"{ROSTER_EXPORT_URL}?teamId={team_id}"


def get_team_page_url(team_name: str) -> Optional[str]:
    team_id = TEAM_ROSTER_IDS.get(normalize_name(team_name))
    if not team_id:
        return None
    return f"{TEAM_PAGE_URL}?c.teamId={team_id}&c.view=teamMain"


PHOTO_EXTENSIONS = (".jpg", ".jpeg", ".png", ".webp")


def _iter_cached_photos(directory: Path, slug: str) -> Iterable[Path]:
    for extension in PHOTO_EXTENSIONS:
        candidate = directory / f"{slug}{extension}"
        if candidate.exists():
            yield candidate


def _encode_photo_data_uri(path: Path, *, mime_type: Optional[str] = None) -> str:
    mime = mime_type or mimetypes.guess_type(path.name)[0] or "image/jpeg"
    encoded = base64.b64encode(path.read_bytes()).decode("ascii")
    return f"data:{mime};base64,{encoded}"


def collect_team_photo(
    team_name: str,
    directory: Path,
    *,
    retries: int = 5,
    delay_seconds: float = 2.0,
) -> Optional[str]:
    slug = slugify_team_name(team_name)
    if not slug:
        return None

    directory.mkdir(parents=True, exist_ok=True)

    for cached_path in _iter_cached_photos(directory, slug):
        try:
            return _encode_photo_data_uri(cached_path)
        except OSError:
            try:
                cached_path.unlink()
            except OSError:
                pass

    page_url = get_team_page_url(team_name)
    if not page_url:
        return None

    html = fetch_html(page_url, retries=retries, delay_seconds=delay_seconds)
    soup = BeautifulSoup(html, "html.parser")
    photo_tag = None
    for img in soup.find_all("img"):
        classes = {cls.lower() for cls in (img.get("class") or [])}
        if "teamphoto" in classes:
            photo_tag = img
            break

    if not photo_tag:
        return None

    src = photo_tag.get("src") or ""
    if not src:
        return None

    photo_url = urljoin(page_url, src)
    response = _http_get(
        photo_url,
        headers={"Accept": "image/*"},
        retries=retries,
        delay_seconds=delay_seconds,
    )
    content = response.content
    content_type = response.headers.get("Content-Type", "").split(";", 1)[0].strip() or None

    suffix = Path(urlparse(photo_url).path).suffix.lower()
    if suffix not in PHOTO_EXTENSIONS:
        guessed = ""
        if content_type:
            guessed = (mimetypes.guess_extension(content_type) or "").lower()
        if guessed in PHOTO_EXTENSIONS:
            suffix = guessed
        else:
            suffix = ".jpg"

    filename = f"{slug}{suffix}"
    path = directory / filename
    path.write_bytes(content)
    return _encode_photo_data_uri(path, mime_type=content_type)


def _build_team_instagram() -> Dict[str, str]:
    pairs = {
        "Allianz MTV Stuttgart": "https://www.instagram.com/allianzmtvstuttgart/",
        "Binder Blaubären TSV Flacht": "https://www.instagram.com/binderblaubaerenflacht/",
        "Dresdner SC": "https://www.instagram.com/dsc1898/",
        "ETV Hamburger Volksbank Volleys": "https://www.instagram.com/etv.hamburgervolksbank.volleys/",
        "Ladies in Black Aachen": "https://www.instagram.com/ladiesinblackaachen/",
        "SSC Palmberg Schwerin": "https://www.instagram.com/sscpalmbergschwerin/",
        "Schwarz-Weiß Erfurt": "https://www.instagram.com/schwarzweisserfurt/",
        "Skurios Volleys Borken": "https://www.instagram.com/skurios_volleys_borken/",
        "USC Münster": "https://www.instagram.com/uscmuenster/",
        "VC Wiesbaden": "https://www.instagram.com/vc_wiesbaden/",
        "VfB Suhl LOTTO Thüringen": "https://www.instagram.com/vfbsuhl_lottothueringen/",
    }
    return {normalize_name(name): url for name, url in pairs.items()}


TEAM_INSTAGRAM = _build_team_instagram()


def get_team_instagram(team_name: str) -> Optional[str]:
    return TEAM_INSTAGRAM.get(normalize_name(team_name))


def _build_team_keyword_synonyms() -> Dict[str, Sequence[str]]:
    pairs: Dict[str, Sequence[str]] = {
        "Allianz MTV Stuttgart": ("MTV Stuttgart",),
        "Binder Blaubären TSV Flacht": (
            "Binder Blaubären",
            "TSV Flacht",
            "Binder Blaubären Flacht",
        ),
        "Dresdner SC": ("DSC Volleys",),
        "ETV Hamburger Volksbank Volleys": (
            "ETV Hamburg",
            "Hamburg Volleys",
            "ETV Hamburger Volksbank V.",
        ),
        "Ladies in Black Aachen": ("Ladies in Black", "Aachen Ladies"),
        "SSC Palmberg Schwerin": ("SSC Schwerin", "Palmberg Schwerin"),
        "Schwarz-Weiß Erfurt": ("Schwarz Weiss Erfurt",),
        "Skurios Volleys Borken": ("Skurios Borken",),
        "USC Münster": ("USC Muenster",),
        "VC Wiesbaden": ("VCW Wiesbaden",),
        "VfB Suhl LOTTO Thüringen": ("VfB Suhl",),
    }
    return {normalize_name(name): synonyms for name, synonyms in pairs.items()}


TEAM_KEYWORD_SYNONYMS = _build_team_keyword_synonyms()


TEAM_SHORT_NAMES: Mapping[str, str] = {
    normalize_name("Allianz MTV Stuttgart"): "Stuttgart",
    normalize_name("Binder Blaubären TSV Flacht"): "Flacht",
    normalize_name("Dresdner SC"): "Dresden",
    normalize_name("ETV Hamburger Volksbank Volleys"): "Hamburg",
    normalize_name("Ladies in Black Aachen"): "Aachen",
    normalize_name("SSC Palmberg Schwerin"): "Schwerin",
    normalize_name("Schwarz-Weiß Erfurt"): "Erfurt",
    normalize_name("Skurios Volleys Borken"): "Borken",
    normalize_name("USC Münster"): "Münster",
    normalize_name("VC Wiesbaden"): "Wiesbaden",
    normalize_name("VfB Suhl LOTTO Thüringen"): "Suhl",
}


def _build_team_short_name_lookup() -> Dict[str, str]:
    lookup: Dict[str, str] = dict(TEAM_SHORT_NAMES)
    for canonical, synonyms in TEAM_KEYWORD_SYNONYMS.items():
        short = TEAM_SHORT_NAMES.get(canonical)
        if not short:
            continue
        for alias in synonyms:
            lookup[normalize_name(alias)] = short
    return lookup


TEAM_SHORT_NAME_LOOKUP = _build_team_short_name_lookup()


TEAM_CANONICAL_NAMES: Mapping[str, str] = {
    normalize_name("Allianz MTV Stuttgart"): "Allianz MTV Stuttgart",
    normalize_name("Binder Blaubären TSV Flacht"): "Binder Blaubären TSV Flacht",
    normalize_name("Dresdner SC"): "Dresdner SC",
    normalize_name("ETV Hamburger Volksbank Volleys"): "ETV Hamburger Volksbank Volleys",
    normalize_name("Ladies in Black Aachen"): "Ladies in Black Aachen",
    normalize_name("SSC Palmberg Schwerin"): "SSC Palmberg Schwerin",
    normalize_name("Schwarz-Weiß Erfurt"): "Schwarz-Weiß Erfurt",
    normalize_name("Skurios Volleys Borken"): "Skurios Volleys Borken",
    normalize_name("USC Münster"): USC_CANONICAL_NAME,
    normalize_name("VC Wiesbaden"): "VC Wiesbaden",
    normalize_name("VfB Suhl LOTTO Thüringen"): "VfB Suhl LOTTO Thüringen",
}


def _build_team_canonical_lookup() -> Dict[str, str]:
    lookup: Dict[str, str] = dict(TEAM_CANONICAL_NAMES)
    for normalized_name, synonyms in TEAM_KEYWORD_SYNONYMS.items():
        canonical = TEAM_CANONICAL_NAMES.get(normalized_name)
        if not canonical:
            continue
        for alias in synonyms:
            lookup[normalize_name(alias)] = canonical
    for normalized_name, short_label in TEAM_SHORT_NAMES.items():
        canonical = TEAM_CANONICAL_NAMES.get(normalized_name)
        if not canonical:
            continue
        lookup[normalize_name(short_label)] = canonical
    return lookup


TEAM_CANONICAL_LOOKUP = _build_team_canonical_lookup()


def get_team_keywords(team_name: str) -> KeywordSet:
    synonyms = TEAM_KEYWORD_SYNONYMS.get(normalize_name(team_name), ())
    return build_keywords(team_name, *synonyms)


def _build_team_news_config() -> Dict[str, Dict[str, str]]:
    return {
        normalize_name(USC_CANONICAL_NAME): {
            "type": "rss",
            "url": "https://www.usc-muenster.de/feed/",
            "label": "Homepage USC Münster",
        },
        normalize_name("ETV Hamburger Volksbank Volleys"): {
            "type": "etv",
            "url": "https://www.etv-hamburg.de/de/etv-hamburger-volksbank-volleys/",
            "label": "Homepage ETV Hamburger Volksbank Volleys",
        },
    }


TEAM_NEWS_CONFIG = _build_team_news_config()


def _deduplicate_news(items: Sequence[NewsItem]) -> List[NewsItem]:
    seen: set[str] = set()
    deduped: List[NewsItem] = []
    for item in items:
        key = item.url.strip()
        if not key or key in seen:
            continue
        seen.add(key)
        deduped.append(item)
    return deduped


def _filter_by_keywords(items: Sequence[NewsItem], keyword_set: KeywordSet) -> List[NewsItem]:
    return [
        item
        for item in items
        if matches_keywords(item.search_text or item.title, keyword_set)
    ]


def _extract_best_candidate(soup: BeautifulSoup) -> Optional[str]:
    best_text = ""
    for element in soup.find_all(["article", "section", "div", "main"], limit=200):
        text = element.get_text(" ", strip=True)
        if len(text) > len(best_text):
            best_text = text
    if not best_text and soup.body:
        best_text = soup.body.get_text(" ", strip=True)
    return best_text or None


def extract_article_text(url: str) -> Optional[str]:
    try:
        html = fetch_html(url)
    except requests.RequestException:
        return None

    soup = BeautifulSoup(html, "html.parser")
    for tag in soup.find_all(["script", "style", "noscript", "template"]):
        tag.decompose()

    hostname = urlparse(url).hostname or ""
    hostname = hostname.lower()

    prioritized_selectors: List[str] = []
    if "volleyball-bundesliga.de" in hostname:
        prioritized_selectors.extend(
            [
                ".samsCmsComponentContent",
                ".samsArticleBody",
                "article",
            ]
        )
    elif "usc-muenster.de" in hostname:
        prioritized_selectors.extend([
            "article",
            "div.entry-content",
        ])
    elif "etv-hamburg" in hostname:
        prioritized_selectors.extend([
            "div.article",
            "div.text-wrapper",
        ])

    for selector in prioritized_selectors:
        candidate = soup.select_one(selector)
        if candidate:
            text = candidate.get_text(" ", strip=True)
            if len(text) >= 80:
                return text

    return _extract_best_candidate(soup)


def collect_instagram_links(team_name: str, *, limit: int = 6) -> List[str]:
    links: List[str] = []
    base = get_team_instagram(team_name)
    base_slug: Optional[str] = None
    if base:
        normalized_base = base.rstrip("/")
        links.append(normalized_base)
        base_path = urlparse(normalized_base).path.strip("/")
        if base_path:
            base_slug = base_path

    query = f"{team_name} instagram"
    try:
        html = fetch_html(
            INSTAGRAM_SEARCH_URL,
            params={"q": query},
            headers={"User-Agent": REQUEST_HEADERS["User-Agent"]},
        )
    except requests.RequestException:
        return links

    soup = BeautifulSoup(html, "html.parser")
    for anchor in soup.select("a[href]"):
        href = anchor.get("href", "")
        if "instagram.com" not in href:
            continue
        target = href
        if href.startswith("//"):
            parsed = urlparse("https:" + href)
            uddg = parse_qs(parsed.query).get("uddg", [""])[0]
            if uddg:
                target = uddg
        if "instagram.com" not in target:
            continue
        normalized = target.split("?")[0].rstrip("/")
        if not normalized or normalized in links:
            continue
        parsed = urlparse(normalized)
        path = parsed.path.strip("/")
        if not path:
            continue
        if base_slug:
            if path != base_slug and not path.startswith(f"{base_slug}/"):
                if not (path.startswith("p/") or path.startswith("reel/")):
                    continue
        else:
            keywords = get_team_keywords(team_name)
            if not matches_keywords(path, keywords):
                continue
        links.append(normalized)
        if len(links) >= limit:
            break

    return links


def _within_lookback(published: Optional[datetime], *, reference: datetime, lookback_days: int) -> bool:
    if not published:
        return False
    cutoff = reference - timedelta(days=lookback_days)
    return published >= cutoff


def _fetch_rss_news(
    url: str,
    *,
    label: str,
    now: datetime,
    lookback_days: int,
) -> List[NewsItem]:
    try:
        rss_text = fetch_rss(url)
    except requests.RequestException:
        return []

    try:
        root = ET.fromstring(rss_text)
    except ET.ParseError:
        return []

    items: List[NewsItem] = []
    for item in root.findall(".//item"):
        title = (item.findtext("title") or "").strip()
        link = (item.findtext("link") or "").strip()
        description = (item.findtext("description") or "").strip()
        pub_date_raw = item.findtext("pubDate") or ""
        if not title or not link:
            continue
        published: Optional[datetime] = None
        if pub_date_raw:
            try:
                parsed = parsedate_to_datetime(pub_date_raw)
                if parsed.tzinfo is None:
                    parsed = parsed.replace(tzinfo=BERLIN_TZ)
                published = parsed.astimezone(BERLIN_TZ)
            except (TypeError, ValueError):
                published = None
        if not _within_lookback(published, reference=now, lookback_days=lookback_days):
            continue
        search_text = f"{title} {description}"
        items.append(
            NewsItem(
                title=title,
                url=link,
                source=label,
                published=published,
                search_text=search_text,
            )
        )
    return _deduplicate_news(items)


def _fetch_etv_news(
    url: str,
    *,
    label: str,
    now: datetime,
    lookback_days: int,
) -> List[NewsItem]:
    try:
        html = fetch_html(url)
    except requests.RequestException:
        return []

    soup = BeautifulSoup(html, "html.parser")
    items: List[NewsItem] = []
    seen_ids: set[str] = set()
    for block in soup.select("div[id^=news-]"):
        block_id = block.get("id") or ""
        if block_id in seen_ids:
            continue
        seen_ids.add(block_id)
        date_elem = block.select_one(".newsDate .date")
        title_elem = block.select_one(".headline2")
        if not title_elem:
            continue
        title = title_elem.get_text(strip=True)
        if not title:
            continue
        link_elem = title_elem.find("a")
        if link_elem and link_elem.has_attr("href"):
            href = link_elem["href"]
            link = urljoin(url, href)
        else:
            link = f"{url.rstrip('/') }#{block_id}"
        date_text = date_elem.get_text(strip=True) if date_elem else ""
        published = parse_date_label(date_text)
        if not _within_lookback(published, reference=now, lookback_days=lookback_days):
            continue
        summary_elem = block.select_one(".text-wrapper")
        summary = summary_elem.get_text(" ", strip=True) if summary_elem else ""
        items.append(
            NewsItem(
                title=title,
                url=link,
                source=label,
                published=published,
                search_text=f"{title} {summary}",
            )
        )
    return _deduplicate_news(items)


def _fetch_vbl_articles(
    url: str,
    *,
    label: str,
    now: datetime,
    lookback_days: int,
) -> List[NewsItem]:
    try:
        html = fetch_html(url)
    except requests.RequestException:
        return []

    soup = BeautifulSoup(html, "html.parser")
    items: List[NewsItem] = []
    for article in soup.select("div.samsArticle"):
        header_link = article.select_one(".samsArticleHeader a")
        if not header_link or not header_link.has_attr("href"):
            continue
        title = header_link.get_text(strip=True)
        if not title:
            continue
        link = urljoin(url, header_link["href"])
        info = article.select_one(".samsArticleInfo")
        date_text = info.get_text(strip=True) if info else ""
        published = parse_date_label(date_text)
        if not _within_lookback(published, reference=now, lookback_days=lookback_days):
            continue
        summary_elem = article.select_one(".samsCmsComponentContent")
        summary = summary_elem.get_text(" ", strip=True) if summary_elem else ""
        category = article.select_one(".samsArticleCategory")
        category_text = category.get_text(" ", strip=True) if category else ""
        search_text = f"{title} {summary} {category_text}"
        items.append(
            NewsItem(
                title=title,
                url=link,
                source=label,
                published=published,
                search_text=search_text,
            )
        )
    return _deduplicate_news(items)


def _fetch_vbl_press(
    url: str,
    *,
    label: str,
    now: datetime,
    lookback_days: int,
) -> List[NewsItem]:
    try:
        html = fetch_html(url)
    except requests.RequestException:
        return []

    soup = BeautifulSoup(html, "html.parser")
    rows = soup.select("table.samsDataTable tbody tr")
    items: List[NewsItem] = []
    for row in rows:
        columns = row.find_all("td")
        if len(columns) < 3:
            continue
        link_elem = columns[0].find("a")
        source_elem = columns[1].get_text(strip=True)
        date_text = columns[2].get_text(strip=True)
        if not link_elem or not link_elem.has_attr("href"):
            continue
        title = link_elem.get_text(strip=True)
        if not title:
            continue
        link = link_elem["href"]
        published = parse_date_label(date_text)
        if not _within_lookback(published, reference=now, lookback_days=lookback_days):
            continue
        search_text = f"{title} {source_elem}"
        items.append(
            NewsItem(
                title=title,
                url=link,
                source=f"{source_elem} via VBL Pressespiegel",
                published=published,
                search_text=search_text,
            )
        )
    return _deduplicate_news(items)


def fetch_team_news(
    team_name: str,
    *,
    now: Optional[datetime] = None,
    lookback_days: int = NEWS_LOOKBACK_DAYS,
) -> List[NewsItem]:
    config = TEAM_NEWS_CONFIG.get(normalize_name(team_name))
    if not config:
        return []
    now = now or datetime.now(tz=BERLIN_TZ)
    label = config.get("label", team_name)
    fetch_type = config.get("type")
    url = config.get("url", "")
    if not url:
        return []
    if fetch_type == "rss":
        return _fetch_rss_news(url, label=label, now=now, lookback_days=lookback_days)
    if fetch_type == "etv":
        return _fetch_etv_news(url, label=label, now=now, lookback_days=lookback_days)
    return []


def collect_team_news(
    next_home: Match,
    *,
    now: Optional[datetime] = None,
    lookback_days: int = NEWS_LOOKBACK_DAYS,
) -> Tuple[List[NewsItem], List[NewsItem]]:
    now = now or datetime.now(tz=BERLIN_TZ)
    usc_news = fetch_team_news(USC_CANONICAL_NAME, now=now, lookback_days=lookback_days)
    opponent_news = fetch_team_news(next_home.away_team, now=now, lookback_days=lookback_days)

    vbl_articles = _fetch_vbl_articles(
        VBL_NEWS_URL,
        label="Volleyball Bundesliga",
        now=now,
        lookback_days=lookback_days,
    )
    vbl_press = _fetch_vbl_press(
        VBL_PRESS_URL,
        label="Volleyball Bundesliga",
        now=now,
        lookback_days=lookback_days,
    )

    combined_vbl = _deduplicate_news(vbl_articles + vbl_press)

    usc_keywords = get_team_keywords(USC_CANONICAL_NAME)
    opponent_keywords = get_team_keywords(next_home.away_team)

    usc_vbl = _filter_by_keywords(combined_vbl, usc_keywords)
    opponent_vbl = _filter_by_keywords(combined_vbl, opponent_keywords)

    usc_combined = _deduplicate_news([*usc_news, *usc_vbl])
    opponent_combined = _deduplicate_news([*opponent_news, *opponent_vbl])

    return usc_combined, opponent_combined


def _parse_transfer_table(table: "BeautifulSoup") -> List[TransferItem]:
    rows = table.find_all("tr")
    items: List[TransferItem] = []
    current_category: Optional[str] = None
    for row in rows:
        cells = row.find_all("td")
        if not cells:
            headers = row.find_all("th")
            if headers:
                label = headers[0].get_text(strip=True)
                if label:
                    current_category = label
            continue
        texts = [cell.get_text(strip=True) for cell in cells]
        if not any(texts):
            continue
        first = texts[0]
        parsed_date = parse_date_label(first)
        if not parsed_date and not DATE_PATTERN.match(first):
            label = first or None
            if label:
                current_category = label
            continue
        name_cell = cells[2] if len(cells) > 2 else None
        name = name_cell.get_text(strip=True) if name_cell else ""
        if not name:
            continue
        link = None
        if name_cell:
            anchor = name_cell.find("a")
            if anchor and anchor.has_attr("href"):
                link = urljoin(WECHSELBOERSE_URL, anchor["href"])
        type_code = texts[1] if len(texts) > 1 else ""
        nationality = texts[3] if len(texts) > 3 else ""
        info = texts[4] if len(texts) > 4 else ""
        related = texts[5] if len(texts) > 5 else ""
        items.append(
            TransferItem(
                date=parsed_date,
                date_label=first,
                category=current_category,
                type_code=type_code,
                name=name,
                url=link,
                nationality=nationality,
                info=info,
                related_club=related,
            )
        )
    return items


_TRANSFER_CACHE: Optional[Dict[str, List[TransferItem]]] = None


def _load_transfer_cache() -> Dict[str, List[TransferItem]]:
    global _TRANSFER_CACHE
    if _TRANSFER_CACHE is not None:
        return _TRANSFER_CACHE
    try:
        html = fetch_html(WECHSELBOERSE_URL, headers=REQUEST_HEADERS)
    except requests.RequestException:
        _TRANSFER_CACHE = {}
        return _TRANSFER_CACHE
    soup = BeautifulSoup(html, "html.parser")
    mapping: Dict[str, List[TransferItem]] = {}
    for heading in soup.find_all("h2"):
        team_name = heading.get_text(strip=True)
        if not team_name:
            continue
        collected: List[TransferItem] = []
        sibling = heading.next_sibling
        while sibling:
            if isinstance(sibling, Tag):
                if sibling.name == "h2":
                    break
                if sibling.name == "table":
                    collected.extend(_parse_transfer_table(sibling))
            sibling = sibling.next_sibling
        if collected:
            mapping[normalize_name(team_name)] = collected
    _TRANSFER_CACHE = mapping
    return mapping


def collect_team_transfers(team_name: str) -> List[TransferItem]:
    cache = _load_transfer_cache()
    return list(cache.get(normalize_name(team_name), ()))


_STATS_TOTALS_CACHE: Dict[str, Tuple[MatchStatsTotals, ...]] = {}


def _normalize_stats_header_line(line: str) -> str:
    stripped = line.strip()
    if not stripped:
        return ""
    if "Satz" in stripped:
        stripped = stripped[stripped.index("Satz") :]
    return re.sub(r"\s+", " ", stripped)


def _normalize_stats_totals_line(line: str) -> str:
    stripped = re.sub(r"-\s+", "-", line.strip())
    stripped = re.sub(r"\(\s*", "(", stripped)
    stripped = re.sub(r"\s*\)", ")", stripped)
    stripped = re.sub(r"\s+", " ", stripped)
    stripped = re.sub(r"(\d+\+\d{1,2})(\d+)", r"\1 \2", stripped)
    stripped = stripped.replace("%(", "% (")
    stripped = re.sub(r"%(?=\d)", "% ", stripped)
    return stripped


_MATCH_STATS_LINE_PATTERN = re.compile(
    r"(?P<serve_attempts>\d+)\s+"
    r"(?P<serve_combo>\d+)\s+"
    r"(?P<reception_attempts>\d+)\s+"
    r"(?P<reception_errors>\d+)\s+"
    r"(?P<reception_pos>\d+%)\s+\("
    r"(?P<reception_perf>\d+%)\)\s+"
    r"(?P<attack_attempts>\d+)\s+"
    r"(?P<attack_errors>\d+)\s+"
    r"(?P<attack_combo>\d+)\s+"
    r"(?P<attack_pct>\d+%)\s+"
    r"(?P<block_points>\d+)"
)


def _split_compound_value(
    value: str,
    *,
    first_max: int,
    second_max: int,
) -> Optional[Tuple[int, int]]:
    digits = re.sub(r"\D+", "", value)
    if not digits:
        return None
    max_second_len = min(3, len(digits))
    for second_len in range(1, max_second_len + 1):
        first_digits = digits[:-second_len]
        second_digits = digits[-second_len:]
        if not second_digits:
            continue
        first_value = int(first_digits) if first_digits else 0
        second_value = int(second_digits)
        if first_value <= first_max and second_value <= second_max:
            return first_value, second_value
    return None


def _parse_match_stats_metrics(line: str) -> Optional[MatchStatsMetrics]:
    normalized_line = _normalize_stats_totals_line(line)
    match = _MATCH_STATS_LINE_PATTERN.search(normalized_line)
    if not match:
        tokens = re.findall(r"\d+%|\d+\+\d+|\d+", normalized_line)
        if len(tokens) > 13 and "+" in tokens[1]:
            prefix, suffix = tokens[1].split("+", 1)
            if suffix.isdigit() and len(suffix) == 1 and tokens[2].isdigit():
                tokens[1] = f"{tokens[1]}{tokens[2]}"
                tokens.pop(2)
        if len(tokens) < 13 or "+" not in tokens[1]:
            return None
        serve_split = _split_compound_value(tokens[3], first_max=60, second_max=60)
        attack_split = _split_compound_value(tokens[10], first_max=40, second_max=150)
        if not serve_split or not attack_split:
            return None
        try:
            return MatchStatsMetrics(
                serves_attempts=int(tokens[2]),
                serves_errors=serve_split[0],
                serves_points=serve_split[1],
                receptions_attempts=int(tokens[4]),
                receptions_errors=int(tokens[5]),
                receptions_positive_pct=tokens[6],
                receptions_perfect_pct=tokens[7],
                attacks_attempts=int(tokens[8]),
                attacks_errors=int(tokens[9]),
                attacks_blocked=attack_split[0],
                attacks_points=attack_split[1],
                attacks_success_pct=tokens[11],
                blocks_points=int(tokens[12]),
            )
        except ValueError:
            return None
    groups = match.groupdict()
    serve_split = _split_compound_value(
        groups["serve_combo"], first_max=150, second_max=60
    )
    attack_split = _split_compound_value(
        groups["attack_combo"], first_max=60, second_max=150
    )
    if not serve_split or not attack_split:
        return None
    serves_errors, serves_points = serve_split
    attacks_blocked, attacks_points = attack_split
    try:
        return MatchStatsMetrics(
            serves_attempts=int(groups["serve_attempts"]),
            serves_errors=serves_errors,
            serves_points=serves_points,
            receptions_attempts=int(groups["reception_attempts"]),
            receptions_errors=int(groups["reception_errors"]),
            receptions_positive_pct=groups["reception_pos"],
            receptions_perfect_pct=groups["reception_perf"],
            attacks_attempts=int(groups["attack_attempts"]),
            attacks_errors=int(groups["attack_errors"]),
            attacks_blocked=attacks_blocked,
            attacks_points=attacks_points,
            attacks_success_pct=groups["attack_pct"],
            blocks_points=int(groups["block_points"]),
        )
    except ValueError:
        return None


def _extract_stats_team_names(lines: Sequence[str]) -> List[str]:
    names: List[str] = []
    team_pattern = re.compile(r"(?:Spielbericht\s+)?(.+?)\s+\d+\s*$")
    for line in lines:
        stripped = line.strip()
        if not stripped:
            continue
        match = team_pattern.match(stripped)
        if not match:
            continue
        candidate = match.group(1).strip()
        if not candidate or candidate.lower() == "spielbericht":
            continue
        names.append(candidate)
        if len(names) >= 2:
            break
    return names


def _parse_stats_totals_pdf(data: bytes) -> Tuple[MatchStatsTotals, ...]:
    try:
        reader = PdfReader(BytesIO(data))
    except PdfReadError:
        return ()
    except Exception:
        return ()
    if not reader.pages:
        return ()
    raw_text = reader.pages[0].extract_text() or ""
    cleaned = raw_text.replace("\x00", "")
    lines = cleaned.splitlines()
    if not lines:
        return ()
    markers = [idx for idx, line in enumerate(lines) if line.strip() == "Spieler insgesamt"]
    if not markers:
        return ()
    team_names = _extract_stats_team_names(lines)
    summaries: List[MatchStatsTotals] = []
    for marker_index, marker in enumerate(markers):
        header_lines: List[str] = []
        cursor = marker - 1
        while cursor >= 0 and len(header_lines) < 3:
            candidate = lines[cursor].strip()
            if candidate:
                header_lines.append(_normalize_stats_header_line(candidate))
            cursor -= 1
        header_lines.reverse()
        totals_line: Optional[str] = None
        for probe in range(marker + 1, len(lines)):
            candidate = lines[probe].strip()
            if not candidate:
                continue
            if candidate.startswith("Satz"):
                break
            if re.search(r"[A-Za-zÄÖÜäöüß]", candidate):
                continue
            if re.search(r"\d", candidate):
                totals_line = candidate
        if not totals_line:
            continue
        normalized_totals = _normalize_stats_totals_line(totals_line)
        team_name = team_names[marker_index] if marker_index < len(team_names) else f"Team {marker_index + 1}"
        summaries.append(
            MatchStatsTotals(
                team_name=team_name,
                header_lines=tuple(header_lines),
                totals_line=normalized_totals,
            )
        )
    return tuple(summaries)


def fetch_match_stats_totals(
    stats_url: str,
    *,
    retries: int = 3,
    delay_seconds: float = 2.0,
) -> Tuple[MatchStatsTotals, ...]:
    cached = _STATS_TOTALS_CACHE.get(stats_url)
    if cached is not None:
        return cached
    manual_entries = _load_manual_stats_totals().get(stats_url)
    try:
        response = _http_get(
            stats_url,
            retries=retries,
            delay_seconds=delay_seconds,
        )
    except requests.RequestException:
        if manual_entries:
            summaries = tuple(
                MatchStatsTotals(
                    team_name=team_name,
                    header_lines=(),
                    totals_line="",
                    metrics=metrics,
                )
                for _, team_name, metrics in manual_entries
            )
            _STATS_TOTALS_CACHE[stats_url] = summaries
            return summaries
        _STATS_TOTALS_CACHE[stats_url] = ()
        return ()
    summaries = list(_parse_stats_totals_pdf(response.content))
    if manual_entries:
        index_lookup: Dict[str, int] = {}
        for idx, (keys, _, _) in enumerate(manual_entries):
            for key in keys:
                index_lookup[key] = idx
        updated: List[MatchStatsTotals] = []
        matched_indices: set[int] = set()
        for entry in summaries:
            normalized_team = normalize_name(entry.team_name)
            match_idx = index_lookup.get(normalized_team)
            if match_idx is not None:
                matched_indices.add(match_idx)
                _, _, metrics = manual_entries[match_idx]
                updated.append(
                    MatchStatsTotals(
                        team_name=entry.team_name,
                        header_lines=entry.header_lines,
                        totals_line=entry.totals_line,
                        metrics=metrics,
                    )
                )
            else:
                updated.append(entry)
        for idx, (_keys, team_name, metrics) in enumerate(manual_entries):
            if idx in matched_indices:
                continue
            updated.append(
                MatchStatsTotals(
                    team_name=team_name,
                    header_lines=(),
                    totals_line="",
                    metrics=metrics,
                )
            )
        summaries = updated
    summaries_tuple = tuple(summaries)
    _STATS_TOTALS_CACHE[stats_url] = summaries_tuple
    return summaries_tuple


def collect_match_stats_totals(
    matches: Iterable[Match],
) -> Dict[str, Tuple[MatchStatsTotals, ...]]:
    collected: Dict[str, Tuple[MatchStatsTotals, ...]] = {}
    for match in matches:
        if not match.is_finished or not match.stats_url:
            continue
        stats_url = match.stats_url
        if stats_url in collected:
            continue
        summaries = fetch_match_stats_totals(stats_url)
        if summaries:
            collected[stats_url] = summaries
    return collected


def pretty_name(name: str) -> str:
    if is_usc(name):
        return USC_CANONICAL_NAME
    canonical = TEAM_CANONICAL_LOOKUP.get(normalize_name(name))
    if canonical:
        return canonical
    return (
        name.replace("Mnster", "Münster")
        .replace("Munster", "Münster")
        .replace("Thringen", "Thüringen")
        .replace("Wei", "Weiß")
        .replace("wei", "weiß")
    )


def get_team_short_label(name: str) -> str:
    normalized = normalize_name(name)
    short = TEAM_SHORT_NAME_LOOKUP.get(normalized)
    if short:
        return short
    return pretty_name(name)


def find_next_usc_home_match(matches: Iterable[Match], *, reference: Optional[datetime] = None) -> Optional[Match]:
    now = reference or datetime.now(tz=BERLIN_TZ)
    future_home_games = [
        match
        for match in matches
        if is_usc(match.host) and match.kickoff >= now
    ]
    future_home_games.sort(key=lambda match: match.kickoff)
    return future_home_games[0] if future_home_games else None


def find_last_matches_for_team(
    matches: Iterable[Match],
    team_name: str,
    *,
    limit: int,
    reference: Optional[datetime] = None,
) -> List[Match]:
    now = reference or datetime.now(tz=BERLIN_TZ)
    relevant = [
        match
        for match in matches
        if match.is_finished and match.kickoff < now and team_in_match(team_name, match)
    ]
    relevant.sort(key=lambda match: match.kickoff, reverse=True)
    return relevant[:limit]


def find_next_match_for_team(
    matches: Iterable[Match],
    team_name: str,
    *,
    reference: Optional[datetime] = None,
) -> Optional[Match]:
    now = reference or datetime.now(tz=BERLIN_TZ)
    upcoming = [
        match
        for match in matches
        if match.kickoff >= now and team_in_match(team_name, match)
    ]
    upcoming.sort(key=lambda match: match.kickoff)
    return upcoming[0] if upcoming else None


def team_in_match(team_name: str, match: Match) -> bool:
    return is_same_team(team_name, match.home_team) or is_same_team(team_name, match.away_team)


def is_same_team(a: str, b: str) -> bool:
    return normalize_name(a) == normalize_name(b)


GERMAN_WEEKDAYS = {
    0: "Mo",
    1: "Di",
    2: "Mi",
    3: "Do",
    4: "Fr",
    5: "Sa",
    6: "So",
}

GERMAN_WEEKDAYS_LONG = {
    0: "Montag",
    1: "Dienstag",
    2: "Mittwoch",
    3: "Donnerstag",
    4: "Freitag",
    5: "Samstag",
    6: "Sonntag",
}

GERMAN_MONTHS = {
    1: "Januar",
    2: "Februar",
    3: "März",
    4: "April",
    5: "Mai",
    6: "Juni",
    7: "Juli",
    8: "August",
    9: "September",
    10: "Oktober",
    11: "November",
    12: "Dezember",
}


def format_generation_timestamp(value: datetime) -> str:
    localized = value.astimezone(BERLIN_TZ)
    weekday = GERMAN_WEEKDAYS_LONG.get(localized.weekday(), localized.strftime("%A"))
    month = GERMAN_MONTHS.get(localized.month, localized.strftime("%B"))
    day = localized.day
    time_label = localized.strftime("%H:%M")
    return f"{weekday}, {day:02d}. {month} {localized.year} um {time_label}"


def format_match_line(
    match: Match,
    *,
    stats: Optional[Sequence[MatchStatsTotals]] = None,
    highlight_teams: Optional[Mapping[str, str]] = None,
    list_item_classes: Optional[Iterable[str]] = None,
) -> str:
    kickoff_local = match.kickoff.astimezone(BERLIN_TZ)
    date_label = kickoff_local.strftime("%d.%m.%Y")
    weekday = GERMAN_WEEKDAYS.get(kickoff_local.weekday(), kickoff_local.strftime("%a"))
    time_label = kickoff_local.strftime("%H:%M")
    kickoff_label = f"{date_label} ({weekday}) {time_label} Uhr"
    home = pretty_name(match.home_team)
    away = pretty_name(match.away_team)
    result = match.result.summary if match.result else "-"
    teams = f"{home} vs. {away}"
    result_block = ""
    if match.is_finished:
        result_block = f"<div class=\"match-result\">Ergebnis: {escape(result)}</div>"
    extras: List[str] = []
    if match.referees and not match.is_finished:
        referee_label = ", ".join(escape(referee) for referee in match.referees)
        extras.append(f"<span>Schiedsrichter: {referee_label}</span>")
    if match.attendance and match.is_finished:
        extras.append(f"<span>Zuschauer: {escape(match.attendance)}</span>")
    if match.mvps and match.is_finished:
        mvp_labels: List[str] = []
        for selection in match.mvps:
            name = selection.name.strip() if selection.name else ""
            if not name:
                continue
            raw_team = (
                selection.team.strip()
                if isinstance(selection.team, str)
                else ""
            )
            team_label = pretty_name(raw_team) if raw_team else None
            if team_label:
                mvp_labels.append(f"{escape(name)} ({escape(team_label)})")
            elif selection.medal:
                mvp_labels.append(f"{escape(selection.medal)} – {escape(name)}")
            else:
                mvp_labels.append(escape(name))
        if mvp_labels:
            if len(mvp_labels) == 2:
                rendered_mvp = " und ".join(mvp_labels)
            else:
                rendered_mvp = " / ".join(mvp_labels)
            extras.append(f"<span>MVP: {rendered_mvp}</span>")

    links: List[str] = []
    if match.info_url:
        links.append(f"<a href=\"{escape(match.info_url)}\" target=\"_blank\" rel=\"noopener\">Spielinfos</a>")
    if match.stats_url and match.is_finished:
        links.append(f"<a href=\"{escape(match.stats_url)}\" target=\"_blank\" rel=\"noopener\">Statistik (PDF)</a>")

    meta_html = ""
    if extras or links:
        extras_html = " · ".join(extras)
        links_html = " · ".join(links)
        parts: List[str] = []
        if extras_html:
            parts.append(extras_html)
        if links_html:
            if parts:
                parts.append("<br>" + links_html)
            else:
                parts.append(links_html)
        meta_html = f"<div class=\"match-meta\">{''.join(parts)}</div>"
    stats_html = ""
    if stats:
        normalized_usc = normalize_name(USC_CANONICAL_NAME)
        canonical_usc = TEAM_CANONICAL_LOOKUP.get(normalized_usc)
        if canonical_usc:
            normalized_usc = normalize_name(canonical_usc)
        highlight_map: Dict[str, str] = {}
        if highlight_teams:
            for role, name in highlight_teams.items():
                if not name:
                    continue
                normalized_focus = normalize_name(name)
                canonical_focus = TEAM_CANONICAL_LOOKUP.get(normalized_focus)
                if canonical_focus:
                    normalized_focus = normalize_name(canonical_focus)
                highlight_map[role] = normalized_focus
        fallback_cards: List[str] = []
        table_entries: List[Tuple[str, Optional[str], MatchStatsMetrics]] = []
        tables_available = True
        for entry in stats:
            team_label = get_team_short_label(entry.team_name)
            normalized_team = normalize_name(entry.team_name)
            canonical_team = TEAM_CANONICAL_LOOKUP.get(normalized_team)
            if canonical_team:
                normalized_team = normalize_name(canonical_team)
            team_role: Optional[str] = None
            if normalized_team == normalized_usc:
                team_role = "usc"
            else:
                for role, normalized_focus in highlight_map.items():
                    if normalized_focus and normalized_team == normalized_focus:
                        team_role = role
                        break
            metrics = entry.metrics or _parse_match_stats_metrics(entry.totals_line)
            if metrics is None:
                tables_available = False
            else:
                table_entries.append((team_label, team_role, metrics))
            content_lines = [line for line in entry.header_lines if line]
            content_lines.append(entry.totals_line)
            content_text = "\n".join(content_lines)
            attrs: List[str] = ["class=\"match-stats-card\""]
            if team_role:
                attrs.append(f"data-team-role=\"{team_role}\"")
            attr_text = " ".join(attrs)
            card_lines = [
                f"        <article {attr_text}>",
                f"          <h4>{escape(team_label)}</h4>",
                f"          <pre>{escape(content_text)}</pre>",
                "        </article>",
            ]
            fallback_cards.append("\n".join(card_lines))
        if tables_available and table_entries:
            serve_rows: List[str] = []
            attack_rows: List[str] = []
            for team_label, team_role, metrics in table_entries:
                row_attr = f" data-team-role=\"{team_role}\"" if team_role else ""
                serve_rows.append(
                    "\n".join(
                        [
                            f"              <tr{row_attr}>",
                            f"                <th scope=\"row\">{escape(team_label)}</th>",
                            f"                <td class=\"match-stats-value\">{metrics.serves_attempts}</td>",
                            f"                <td class=\"match-stats-value\">{metrics.serves_errors}</td>",
                            f"                <td class=\"match-stats-value\">{metrics.serves_points}</td>",
                            f"                <td class=\"match-stats-value\">{metrics.receptions_attempts}</td>",
                            f"                <td class=\"match-stats-value\">{metrics.receptions_errors}</td>",
                            f"                <td class=\"match-stats-value\">{escape(metrics.receptions_positive_pct)} ({escape(metrics.receptions_perfect_pct)})</td>",
                            "              </tr>",
                        ]
                    )
                )
                attack_rows.append(
                    "\n".join(
                        [
                            f"              <tr{row_attr}>",
                            f"                <th scope=\"row\">{escape(team_label)}</th>",
                            f"                <td class=\"match-stats-value\">{metrics.attacks_attempts}</td>",
                            f"                <td class=\"match-stats-value\">{metrics.attacks_errors}</td>",
                            f"                <td class=\"match-stats-value\">{metrics.attacks_blocked}</td>",
                            f"                <td class=\"match-stats-value\">{metrics.attacks_points}</td>",
                            f"                <td class=\"match-stats-value\">{escape(metrics.attacks_success_pct)}</td>",
                            f"                <td class=\"match-stats-value\">{metrics.blocks_points}</td>",
                            "              </tr>",
                        ]
                    )
                )
            serve_rows_html = "\n".join(serve_rows)
            attack_rows_html = "\n".join(attack_rows)
            stats_html = (
                "    <details class=\"match-stats\">\n"
                "      <summary>Teamstatistik</summary>\n"
                "      <div class=\"match-stats-content\">\n"
                "        <div class=\"match-stats-table-wrapper\">\n"
                "          <table class=\"match-stats-table\">\n"
                "            <thead>\n"
                "              <tr>\n"
                "                <th scope=\"col\" rowspan=\"2\">Team</th>\n"
                "                <th scope=\"colgroup\" colspan=\"3\">Aufschlag</th>\n"
                "                <th scope=\"colgroup\" colspan=\"3\">Annahme</th>\n"
                "              </tr>\n"
                "              <tr>\n"
                "                <th scope=\"col\">Ges.</th>\n"
                "                <th scope=\"col\">Fhl</th>\n"
                "                <th scope=\"col\">Pkt</th>\n"
                "                <th scope=\"col\">Ges.</th>\n"
                "                <th scope=\"col\">Fhl</th>\n"
                "                <th scope=\"col\">Pos (Prf)</th>\n"
                "              </tr>\n"
                "            </thead>\n"
                "            <tbody>\n"
                f"{serve_rows_html}\n"
                "            </tbody>\n"
                "          </table>\n"
                "        </div>\n"
                "        <div class=\"match-stats-table-wrapper\">\n"
                "          <table class=\"match-stats-table\">\n"
                "            <thead>\n"
                "              <tr>\n"
                "                <th scope=\"col\" rowspan=\"2\">Team</th>\n"
                "                <th scope=\"colgroup\" colspan=\"5\">Angriff</th>\n"
                "                <th scope=\"colgroup\" colspan=\"1\">Block</th>\n"
                "              </tr>\n"
                "              <tr>\n"
                "                <th scope=\"col\">Ges.</th>\n"
                "                <th scope=\"col\">Fhl</th>\n"
                "                <th scope=\"col\">Blo</th>\n"
                "                <th scope=\"col\">Pkt</th>\n"
                "                <th scope=\"col\">Pkt%</th>\n"
                "                <th scope=\"col\">Pkt</th>\n"
                "              </tr>\n"
                "            </thead>\n"
                "            <tbody>\n"
                f"{attack_rows_html}\n"
                "            </tbody>\n"
                "          </table>\n"
                "        </div>\n"
                "      </div>\n"
                "    </details>"
            )
        elif fallback_cards:
            cards_html = "\n".join(fallback_cards)
            stats_html = (
                "    <details class=\"match-stats\">\n"
                "      <summary>Teamstatistik</summary>\n"
                "      <div class=\"match-stats-content\">\n"
                f"{cards_html}\n"
                "      </div>\n"
                "    </details>"
            )

    class_attr = ""
    if list_item_classes:
        class_names = [cls.strip() for cls in list_item_classes if cls and cls.strip()]
        if class_names:
            class_attr = f" class=\"{' '.join(class_names)}\""

    segments: List[str] = [
        f"<li{class_attr}>",
        "  <div class=\"match-line\">",
        f"    <div class=\"match-header\"><strong>{escape(kickoff_label)}</strong> – {escape(teams)}</div>",
    ]
    if result_block:
        segments.append(f"    {result_block}")
    if meta_html:
        segments.append(f"    {meta_html}")
    if stats_html:
        segments.append(stats_html)
    segments.extend(["  </div>", "</li>"])
    return "\n".join(segments)


def format_news_list(items: Sequence[NewsItem]) -> str:
    if not items:
        return "<li>Keine aktuellen Artikel gefunden.</li>"

    rendered: List[str] = []
    for item in items:
        title = escape(item.title)
        url = escape(item.url)
        meta_parts: List[str] = [escape(item.source)] if item.source else []
        date_label = item.formatted_date
        if date_label:
            meta_parts.append(escape(date_label))
        meta = " – ".join(meta_parts)
        meta_html = f"<span class=\"news-meta\">{meta}</span>" if meta else ""
        rendered.append(
            f"<li><a href=\"{url}\">{title}</a>{meta_html}</li>"
        )
    return "\n      ".join(rendered)


MVP_DISPLAY_COLUMNS: Sequence[Tuple[str, str]] = (
    ("Rang", "Rang"),
    ("Name", "Name"),
    ("Position", "Position"),
    ("Mannschaft", "Team"),
    ("Kennzahl", "Kennzahl"),
    ("Spiele", "Spiele/Quote"),
    ("Wertung", "Wertung"),
)


def format_instagram_list(links: Sequence[str]) -> str:
    if not links:
        return "<li>Keine Links gefunden.</li>"

    rendered: List[str] = []
    for link in links:
        parsed = urlparse(link)
        segments = [segment for segment in parsed.path.split("/") if segment]
        display: str
        if not segments:
            display = f"@{parsed.netloc}" if parsed.netloc else link
        elif "p" in segments:
            index = segments.index("p")
            if index + 1 < len(segments):
                display = f"Beitrag {segments[index + 1]}"
            else:
                display = "Instagram-Post"
        elif "reel" in segments:
            index = segments.index("reel")
            if index + 1 < len(segments):
                display = f"Reel {segments[index + 1]}"
            else:
                display = "Reels"
        elif segments[0] == "stories" and len(segments) > 1:
            display = f"Stories @{segments[1]}"
        elif segments[-1] == "reels":
            display = "Reels-Übersicht"
        else:
            display = f"@{segments[0]}"
        rendered.append(f"<li><a href=\"{escape(link)}\">{escape(display)}</a></li>")
    return "\n          ".join(rendered)


def format_mvp_rankings_section(
    rankings: Optional[Mapping[str, Mapping[str, Any]]],
    *,
    usc_name: str,
    opponent_name: str,
) -> str:
    if not rankings:
        return ""

    normalized_usc = normalize_name(usc_name)
    normalized_opponent = normalize_name(opponent_name)

    def matches_team(team_normalized: str, target_normalized: str) -> bool:
        if not team_normalized or not target_normalized:
            return False
        if team_normalized == target_normalized:
            return True
        return team_normalized in target_normalized or target_normalized in team_normalized

    categories: List[str] = []
    for index, (indicator, payload) in enumerate(rankings.items()):
        headers = list((payload or {}).get("headers") or [])
        rows = list((payload or {}).get("rows") or [])
        header_index = {header: idx for idx, header in enumerate(headers)}

        def value_for(row: Sequence[str], header: str) -> str:
            index = header_index.get(header)
            if index is not None and index < len(row):
                return row[index].strip()
            return ""

        team_entries: Dict[str, List[Dict[str, str]]] = {"opponent": [], "usc": []}
        for row in rows:
            values: Dict[str, str] = {}
            for header, idx in header_index.items():
                if idx < len(row):
                    values[header] = row[idx]

            name_value = escape((values.get("Name") or value_for(row, "Name") or "–"))
            rank_value = escape((values.get("Rang") or value_for(row, "Rang") or "–"))
            team_raw = (
                (values.get("Mannschaft") or values.get("Team") or value_for(row, "Mannschaft"))
            ).strip()
            team_label = get_team_short_label(team_raw) if team_raw else ""
            position_raw = (values.get("Position") or value_for(row, "Position")).strip()
            sets_raw = (values.get("Sätze") or value_for(row, "Sätze")).strip()
            games_raw = (values.get("Spiele") or value_for(row, "Spiele")).strip()

            wert1_raw = (values.get("Wert1") or value_for(row, "Wert1")).strip()
            wertung_raw = (values.get("Wertung") or value_for(row, "Wertung")).strip()

            if wert1_raw and wertung_raw:
                score_value = f"{escape(wert1_raw)} | {escape(wertung_raw)}"
            else:
                metric_columns = ("Wert1", "Wert2", "Wert3", "Kennzahl", "Wertung")
                metric_values: List[str] = []
                for key in metric_columns:
                    raw_value = (values.get(key) or value_for(row, key)).strip()
                    if raw_value:
                        metric_values.append(escape(raw_value))

                if metric_values:
                    first_metric = metric_values[0]
                    last_metric = metric_values[-1]
                    if len(metric_values) == 1 or first_metric == last_metric:
                        score_value = first_metric
                    else:
                        score_value = f"{first_metric} | {last_metric}"
                else:
                    score_value = "–"

            if team_raw:
                normalized_team = normalize_name(team_raw)
            else:
                normalized_team = ""

            if matches_team(normalized_team, normalized_opponent):
                team_role = "opponent"
            elif matches_team(normalized_team, normalized_usc):
                team_role = "usc"
            else:
                continue

            meta_parts: List[str] = []
            if position_raw:
                meta_parts.append(escape(position_raw))
            if team_label:
                meta_parts.append(escape(team_label))
            if sets_raw:
                meta_parts.append(f"{escape(sets_raw)} Sätze")
            if games_raw:
                meta_parts.append(f"{escape(games_raw)} Spiele")
            meta_text = " • ".join(meta_parts)

            entry: Dict[str, str] = {
                "rank": rank_value,
                "name": name_value,
                "meta": meta_text,
                "score": score_value,
                "team": team_role,
            }
            team_entries[team_role].append(entry)

        ordered_entries: List[Dict[str, str]] = []
        for team_key in ("opponent", "usc"):
            ordered_entries.extend(team_entries[team_key][:3])

        list_items: List[str] = []
        for entry in ordered_entries:
            meta_html = (
                f"                    <span class=\"mvp-entry-meta\">{entry['meta']}</span>\n"
                if entry["meta"]
                else ""
            )
            list_items.append(
                "                <li class=\"mvp-entry\" "
                f"data-team=\"{entry['team']}\">\n"
                f"                  <span class=\"mvp-entry-rank\">{entry['rank']}</span>\n"
                "                  <div class=\"mvp-entry-info\">\n"
                f"                    <span class=\"mvp-entry-name\">{entry['name']}</span>\n"
                f"{meta_html}"
                "                  </div>\n"
                f"                  <span class=\"mvp-entry-score\">{entry['score']}</span>\n"
                "                </li>"
            )

        if list_items:
            items_html = "\n".join(list_items)
            category_body = (
                "            <div class=\"mvp-category-content\">\n"
                "              <ol class=\"mvp-list\">\n"
                f"{items_html}\n"
                "              </ol>\n"
                "            </div>\n"
            )
        else:
            category_body = (
                "            <div class=\"mvp-category-content\">\n"
                "              <p class=\"mvp-empty\">Keine MVP-Rankings für diese Kategorie verfügbar.</p>\n"
                "            </div>\n"
            )

        open_attr = " open" if index == 0 else ""
        categories.append(
            f"          <details class=\"mvp-category\"{open_attr}>\n"
            "            <summary>\n"
            f"              <span class=\"mvp-category-title\">{escape(indicator)}</span>\n"
            "            </summary>\n"
            f"{category_body}"
            "          </details>"
        )

    if not categories:
        return ""

    categories_html = "\n".join(categories)
    usc_label = get_team_short_label(usc_name)
    opponent_label = get_team_short_label(opponent_name)
    return (
        "\n"
        "    <section class=\"mvp-group\">\n"
        "      <details class=\"mvp-overview\">\n"
        "        <summary>MVP-Rankings</summary>\n"
        "        <div class=\"mvp-overview-content\">\n"
        "          <p class=\"mvp-note\">Top-3-Platzierungen je Team aus dem offiziellen MVP-Ranking der Volleyball Bundesliga.</p>\n"
        "          <div class=\"mvp-legend\">\n"
        f"            <span class=\"mvp-legend-item\" data-team=\"usc\">{escape(usc_label)}</span>\n"
        f"            <span class=\"mvp-legend-item\" data-team=\"opponent\">{escape(opponent_label)}</span>\n"
        "          </div>\n"
        f"{categories_html}\n"
        "        </div>\n"
        "      </details>\n"
        "    </section>\n"
        "\n"
    )


def calculate_age(birthdate: date, reference: date) -> Optional[int]:
    if birthdate > reference:
        return None
    years = reference.year - birthdate.year
    if (reference.month, reference.day) < (birthdate.month, birthdate.day):
        years -= 1
    return years


def format_roster_list(
    roster: Sequence[RosterMember], *, match_date: Optional[date] = None
) -> str:
    if not roster:
        return "<li>Keine Kaderdaten gefunden.</li>"

    rendered: List[str] = []
    if isinstance(match_date, datetime):
        match_day: Optional[date] = match_date.date()
    else:
        match_day = match_date

    for member in roster:
        number = member.number_label
        if number and number.strip().isdigit():
            number_display = f"#{number.strip()}"
        elif number:
            number_display = number.strip()
        else:
            number_display = "Staff"
        name_html = escape(member.name)
        height_display: Optional[str] = None
        if member.height and not member.is_official:
            height_value = member.height.strip()
            if height_value:
                normalized = height_value.replace(',', '.').replace(' ', '')
                if normalized.replace('.', '', 1).isdigit():
                    if not height_value.endswith('cm'):
                        height_display = f"{height_value} cm"
                    else:
                        height_display = height_value
                else:
                    height_display = height_value
        birth_display = member.formatted_birthdate
        birthdate_value = member.birthdate_value
        age_display: Optional[str] = None
        if birthdate_value and match_day:
            age_value = calculate_age(birthdate_value, match_day)
            if age_value is not None:
                age_display = f"{age_value}"
        if birth_display:
            if age_display:
                birth_display = f"{birth_display} ({age_display})"
        else:
            birth_display = "–"

        nationality_value = (member.nationality or "").strip() or "–"
        role_value = (member.role or "").strip() or "–"

        detail_parts: List[str] = []
        if not member.is_official:
            detail_parts.append(height_display or "–")
        detail_parts.append(birth_display)
        detail_parts.append(nationality_value)
        detail_parts.append(role_value)

        meta_block = "<div class=\"roster-details\">{}</div>".format(
            " | ".join(escape(part) for part in detail_parts)
        )
        classes = ["roster-item"]
        classes.append("roster-official" if member.is_official else "roster-player")
        rendered.append(
            ("<li class=\"{classes}\">"
             "<span class=\"roster-number\">{number}</span>"
             "<div class=\"roster-text\"><span class=\"roster-name\">{name}</span>{meta}</div>"
             "</li>").format(
                classes=" ".join(classes),
                number=escape(number_display),
                name=name_html,
                meta=meta_block,
            )
        )
    return "\n          ".join(rendered)


def collect_birthday_notes(
    match_date: date,
    rosters: Sequence[tuple[str, Sequence[RosterMember]]],
) -> List[str]:
    notes: List[tuple[int, str]] = []
    for _team_name, roster in rosters:
        for member in roster:
            if member.is_official:
                continue
            birthdate = member.birthdate_value
            if not birthdate:
                continue
            try:
                occurrence = date(match_date.year, birthdate.month, birthdate.day)
            except ValueError:
                # Defensive: skip invalid dates such as 29.02 in non-leap years
                try:
                    occurrence = date(match_date.year - 1, birthdate.month, birthdate.day)
                except ValueError:
                    continue
            if occurrence > match_date:
                occurrence = date(match_date.year - 1, birthdate.month, birthdate.day)
            delta = (match_date - occurrence).days
            if delta < 0 or delta > 7:
                continue
            age_value = calculate_age(birthdate, match_date)
            if delta == 0:
                if age_value is not None:
                    note = f"{member.name.strip()} hat heute Geburtstag ({age_value} Jahre)!"
                else:
                    note = f"{member.name.strip()} hat heute Geburtstag!"
            else:
                date_label = occurrence.strftime("%d.%m.%Y")
                if age_value is not None:
                    note = (
                        f"{member.name.strip()} hatte am {date_label} Geburtstag"
                        f" ({age_value} Jahre)."
                    )
                else:
                    note = f"{member.name.strip()} hatte am {date_label} Geburtstag."
            notes.append((delta, note))
    notes.sort(key=lambda item: (item[0], item[1]))
    return [note for _, note in notes]


def format_transfer_list(items: Sequence[TransferItem]) -> str:
    if not items:
        return "<li>Keine Wechsel gemeldet.</li>"

    rendered: List[str] = []
    current_category: Optional[str] = None
    for item in items:
        if item.category and item.category != current_category:
            rendered.append(
                f"<li class=\"transfer-category\">{escape(item.category)}</li>"
            )
            current_category = item.category
        parts: List[str] = []
        name_part = item.name.strip()
        if name_part:
            parts.append(name_part)
        type_label = item.type_code.strip()
        if type_label:
            parts.append(type_label)
        nationality = item.nationality.strip()
        if nationality:
            parts.append(nationality)
        info = item.info.strip()
        if info:
            parts.append(info)
        related = item.related_club.strip()
        if related:
            parts.append(related)
        if not parts:
            continue
        rendered.append(
            f"<li class=\"transfer-line\">{' | '.join(escape(part) for part in parts)}</li>"
        )
    return "\n          ".join(rendered)



def _format_season_results_section(
    data: Optional[Mapping[str, Any]], opponent_name: str
) -> str:
    if not data or not isinstance(data, Mapping):
        return ""

    raw_title = data.get("title")
    if isinstance(raw_title, str) and raw_title.strip():
        title = raw_title.strip()
    else:
        title = "Ergebnis der Saison 2024/25"

    teams_raw = data.get("teams")
    teams_by_key: Dict[str, Dict[str, Any]] = {}
    if isinstance(teams_raw, Sequence):
        for entry in teams_raw:
            if not isinstance(entry, Mapping):
                continue
            name = str(entry.get("name") or "").strip()
            if not name:
                continue
            key = normalize_name(name)
            if not key or key in teams_by_key:
                continue
            details_raw = entry.get("details")
            details: List[str] = []
            if isinstance(details_raw, Sequence):
                for item in details_raw:
                    if not item:
                        continue
                    details.append(str(item).strip())
            teams_by_key[key] = {"name": name, "details": details}

    if not teams_by_key:
        links_raw = data.get("links")
        has_links = bool(
            isinstance(links_raw, Sequence)
            and any(
                isinstance(entry, Mapping)
                and str(entry.get("label") or "").strip()
                and str(entry.get("url") or "").strip()
                for entry in links_raw
            )
        )
        if not has_links:
            return ""

    normalized_opponent = normalize_name(opponent_name)
    normalized_usc = normalize_name(USC_CANONICAL_NAME)

    selected: List[Dict[str, Any]] = []
    missing_opponent = False
    if normalized_opponent and normalized_opponent in teams_by_key:
        selected.append(teams_by_key[normalized_opponent])
    elif normalized_opponent:
        missing_opponent = True

    usc_entry = teams_by_key.get(normalized_usc)
    if usc_entry and (not selected or usc_entry["name"] != selected[0]["name"]):
        selected.append(usc_entry)
    elif not selected and usc_entry:
        selected.append(usc_entry)

    status_message = ""
    if not selected:
        status_message = "Keine Saisoninformationen verfügbar."
    elif missing_opponent:
        status_message = (
            f"Für {pretty_name(opponent_name)} liegen keine Saisoninformationen vor."
        )

    cards_markup: List[str] = []
    for team in selected:
        name = team.get("name")
        if not name:
            continue
        details = [detail for detail in team.get("details", []) if detail]
        details_html = ""
        if details:
            detail_items = "".join(
                f"\n              <li>{escape(str(detail))}</li>" for detail in details
            )
            details_html = (
                "\n            <ul class=\"season-results-list\">"
                f"{detail_items}\n            </ul>"
            )
        cards_markup.append(
            "        <article class=\"season-results-card\">\n"
            f"          <h3>{escape(str(name))}</h3>{details_html}\n"
            "        </article>"
        )

    if not cards_markup:
        cards_markup.append(
            "        <p class=\"season-results-fallback\">Keine Saisoninformationen verfügbar.</p>"
        )

    links_raw = data.get("links")
    link_block: List[str] = []
    link_items: List[str] = []
    if isinstance(links_raw, Sequence):
        for entry in links_raw:
            if not isinstance(entry, Mapping):
                continue
            label = str(entry.get("label") or "").strip()
            url = str(entry.get("url") or "").strip()
            if not label or not url:
                continue
            link_items.append(
                f"          <li><a href=\"{escape(url)}\" rel=\"noopener\" target=\"_blank\">{escape(label)}</a></li>"
            )

    internal_link_url, internal_link_label = INTERNATIONAL_MATCHES_LINK
    link_items.append(
        f"          <li><a href=\"{escape(internal_link_url)}\">{escape(internal_link_label)}</a></li>"
    )
    link_items.append(
        "          <li><a href=\"https://uscmuenster.github.io/scouting/index.html\" rel=\"noopener\" target=\"_blank\">Scouting USC Münster</a></li>"
    )
    link_items.append(
        "          <li><a href=\"https://github.com/uscmuenster/usc_streaminginfos\" rel=\"noopener\" target=\"_blank\">GitHub Projekt - Streaminginfos</a></li>"
    )

    if link_items:
        link_block = [
            "      <div class=\"season-results-links\">",
            "        <h3>Weitere Informationen</h3>",
            "        <ul class=\"season-results-link-list\">",
            *link_items,
            "        </ul>",
            "      </div>",
        ]

    header_lines = [
        "      <div class=\"season-results-header\">",
        f"        <h2>{escape(title)}</h2>",
    ]
    if status_message:
        header_lines.append(
            f"        <p class=\"season-results-status\">{escape(status_message)}</p>"
        )
    header_lines.append("      </div>")

    section_lines = [
        "    <section class=\"season-results\">",
        *header_lines,
        "      <div class=\"season-results-grid\">",
        *cards_markup,
        "      </div>",
    ]
    section_lines.extend(link_block)
    section_lines.append("    </section>")

    return "\n".join(section_lines)


def build_html_report(
    *,
    next_home: Match,
    usc_recent: List[Match],
    opponent_recent: List[Match],
    usc_next: Optional[Match] = None,
    opponent_next: Optional[Match] = None,
    usc_news: Sequence[NewsItem],
    opponent_news: Sequence[NewsItem],
    usc_instagram: Sequence[str],
    opponent_instagram: Sequence[str],
    usc_roster: Sequence[RosterMember],
    opponent_roster: Sequence[RosterMember],
    usc_transfers: Sequence[TransferItem],
    opponent_transfers: Sequence[TransferItem],
    usc_photo: Optional[str],
    opponent_photo: Optional[str],
    season_results: Optional[Mapping[str, Any]] = None,
    generated_at: Optional[datetime] = None,
    font_scale: float = 1.0,
    match_stats: Optional[Mapping[str, Sequence[MatchStatsTotals]]] = None,
    mvp_rankings: Optional[Mapping[str, Mapping[str, Any]]] = None,
) -> str:
    heading = pretty_name(next_home.away_team)
    kickoff_raw = next_home.kickoff
    if kickoff_raw.tzinfo is None:
        kickoff_raw = kickoff_raw.replace(tzinfo=BERLIN_TZ)

    kickoff_dt = kickoff_raw.astimezone(BERLIN_TZ)
    kickoff_date = kickoff_dt.strftime("%d.%m.%Y")
    kickoff_weekday = GERMAN_WEEKDAYS.get(
        kickoff_dt.weekday(), kickoff_dt.strftime("%a")
    )
    kickoff_time = kickoff_dt.strftime("%H:%M")
    kickoff = f"{kickoff_date} ({kickoff_weekday}) {kickoff_time}"
    kickoff_label = f"{kickoff} Uhr"
    countdown_iso = kickoff_dt.isoformat(timespec="seconds")
    match_day = kickoff_dt.date()
    location = pretty_name(next_home.location)
    usc_url = get_team_homepage(USC_CANONICAL_NAME) or USC_HOMEPAGE
    opponent_url = get_team_homepage(next_home.away_team)

    def _combine_matches(
        next_match: Optional[Match],
        recent_matches: List[Match],
        highlight_lookup: Mapping[str, str],
    ) -> str:
        combined: List[str] = []
        seen: set[tuple[datetime, str, str]] = set()

        ordered: List[Match] = []
        if next_match:
            ordered.append(next_match)
        ordered.extend(recent_matches)

        for match in ordered:
            signature = (
                match.kickoff,
                normalize_name(match.home_team),
                normalize_name(match.away_team),
            )
            if signature in seen:
                continue
            seen.add(signature)
            stats_payload: Optional[Sequence[MatchStatsTotals]] = None
            if match_stats and match.stats_url:
                stats_payload = match_stats.get(match.stats_url)
            item_classes: List[str] = ["match-item"]
            if not match.is_finished:
                item_classes.append("match-item--upcoming")
                if next_match and match is next_match:
                    item_classes.append("match-item--next")
            else:
                item_classes.append("match-item--finished")
            combined.append(
                format_match_line(
                    match,
                    stats=stats_payload,
                    highlight_teams=highlight_lookup,
                    list_item_classes=item_classes,
                )
            )

        if not combined:
            return "<li>Keine Daten verfügbar.</li>"
        return "\n      ".join(combined)

    highlight_targets = {
        "usc": USC_CANONICAL_NAME,
        "opponent": next_home.away_team,
    }

    usc_items = _combine_matches(usc_next, usc_recent, highlight_targets)
    opponent_items = _combine_matches(
        opponent_next, opponent_recent, highlight_targets
    )

    usc_news_items = format_news_list(usc_news)
    opponent_news_items = format_news_list(opponent_news)
    usc_instagram_items = format_instagram_list(usc_instagram)
    opponent_instagram_items = format_instagram_list(opponent_instagram)
    season_results_section = _format_season_results_section(
        season_results, next_home.away_team
    )
    usc_roster_items = format_roster_list(usc_roster, match_date=match_day)
    opponent_roster_items = format_roster_list(opponent_roster, match_date=match_day)
    usc_transfer_items = format_transfer_list(usc_transfers)
    opponent_transfer_items = format_transfer_list(opponent_transfers)
    mvp_section_html = format_mvp_rankings_section(
        mvp_rankings,
        usc_name=USC_CANONICAL_NAME,
        opponent_name=next_home.away_team,
    )

    navigation_links = [
        ("aufstellungen.html", "Startaufstellungen der letzten Begegnungen"),
    ]
    lineup_link_items = "\n        ".join(
        f"<li><a href=\"{escape(url)}\">{escape(label)}</a></li>"
        for url, label in navigation_links
    )

    opponent_photo_block = ""
    if opponent_photo:
        opponent_photo_block = (
            "          <figure class=\"team-photo\">"
            f"<img src=\"{escape(opponent_photo)}\" alt=\"Teamfoto {escape(heading)}\" />"
            f"<figcaption>Teamfoto {escape(heading)}</figcaption>"
            "</figure>\n"
        )

    usc_photo_block = ""
    if usc_photo:
        usc_photo_block = (
            "          <figure class=\"team-photo\">"
            f"<img src=\"{escape(usc_photo)}\" alt=\"Teamfoto {escape(USC_CANONICAL_NAME)}\" />"
            f"<figcaption>Teamfoto {escape(USC_CANONICAL_NAME)}</figcaption>"
            "</figure>\n"
        )
    countdown_summary_html = "\n".join(
        [
            (
                "      <span class=\"countdown-banner\" data-countdown-banner "
                f"data-kickoff=\"{escape(countdown_iso)}\" "
                f"data-timezone=\"{escape(BERLIN_TIMEZONE_NAME)}\">"
            ),
            "        <span class=\"countdown-heading\" data-countdown-heading></span>",
            (
                "        <span class=\"countdown-display\" data-countdown-display"
                " aria-live=\"polite\">--:--:--</span>"
            ),
            "      </span>",
        ]
    )

    countdown_meta_lines = [
        (
            "<p class=\"countdown-meta__kickoff\">"
            f"<strong>Spieltermin:</strong> {escape(kickoff_label)}"
            "</p>"
        ),
        (
            "<p class=\"countdown-meta__location\">"
            f"<strong>Austragungsort:</strong> {escape(location)}"
            "</p>"
        ),
    ]

    countdown_meta_html = "\n".join(
        [
            "    <div class=\"countdown-meta\">",
            *[f"      {line}" for line in countdown_meta_lines],
            "    </div>",
        ]
    )

    meta_lines = []

    referees = list(next_home.referees)
    for idx in range(1, 3):
        if idx <= len(referees):
            referee_name = referees[idx - 1]
        else:
            referee_name = "noch nicht veröffentlicht"
        meta_lines.append(
            f"<p><strong>{idx}. Schiedsrichter*in:</strong> {escape(referee_name)}</p>"
        )

    meta_lines.append(
        f"<p><a class=\"meta-link\" href=\"{escape(TABLE_URL)}\">Tabelle der Volleyball Bundesliga</a></p>"
    )
    if usc_url:
        meta_lines.append(
            f"<p><a class=\"meta-link\" href=\"{escape(usc_url)}\">Homepage USC Münster</a></p>"
        )
    if opponent_url:
        meta_lines.append(
            f"<p><a class=\"meta-link\" href=\"{escape(opponent_url)}\">Homepage {escape(heading)}</a></p>"
        )
    meta_html = "\n      ".join(meta_lines)

    def _format_minutes_seconds(delta: timedelta) -> str:
        total_seconds = int(round(delta.total_seconds()))
        total_seconds = max(total_seconds, 0)
        minutes, seconds = divmod(total_seconds, 60)
        return f"{minutes:d}:{seconds:02d}"

    def _format_hms(delta: timedelta) -> str:
        total_seconds = int(round(delta.total_seconds()))
        total_seconds = abs(total_seconds)
        hours, remainder = divmod(total_seconds, 3600)
        minutes, seconds = divmod(remainder, 60)
        return f"{hours:02d}:{minutes:02d}:{seconds:02d}"

    tzinfo = kickoff_dt.tzinfo or BERLIN_TZ
    reference_dt = datetime.combine(kickoff_dt.date(), REFERENCE_KICKOFF_TIME)
    reference_dt = reference_dt.replace(tzinfo=tzinfo)

    broadcast_item_blocks: List[str] = []
    for entry in BROADCAST_PLAN:
        planned_dt = datetime.combine(kickoff_dt.date(), entry.planned_time)
        planned_dt = planned_dt.replace(tzinfo=tzinfo)
        offset = planned_dt - reference_dt
        actual_dt = kickoff_dt + offset
        countdown_delta = kickoff_dt - actual_dt
        if countdown_delta.total_seconds() >= 0:
            countdown_prefix = "\u2212"
            countdown_value = countdown_delta
        else:
            countdown_prefix = "+"
            countdown_value = -countdown_delta
        countdown_label = f"{countdown_prefix}{_format_minutes_seconds(countdown_value)}"
        actual_time_label = actual_dt.strftime("%H:%M:%S")
        duration_label = _format_hms(entry.duration)
        broadcast_item_blocks.append(
            "\n".join(
                [
                    "<tr class=\"broadcast-row\">",
                    f"  <th scope=\"row\" class=\"broadcast-cell broadcast-cell--time\">{escape(actual_time_label)} Uhr</th>",
                    f"  <td class=\"broadcast-cell broadcast-cell--countdown\">{escape(countdown_label)}</td>",
                    f"  <td class=\"broadcast-cell broadcast-cell--note\">{escape(entry.note)}</td>",
                    f"  <td class=\"broadcast-cell broadcast-cell--duration\">{escape(duration_label)}</td>",
                    "</tr>",
                ]
            )
        )

    broadcast_box_lines = [
        "<aside class=\"broadcast-box\" aria-labelledby=\"broadcast-plan-heading\">",
        "  <details class=\"broadcast-box__details\">",
        "    <summary class=\"broadcast-box__summary\">",
        (
            "      <span class=\"broadcast-box__summary-title\" "
            "id=\"broadcast-plan-heading\" role=\"heading\" "
            "aria-level=\"2\">Sendeablauf vor Spielbeginn</span>"
        ),
        *countdown_summary_html.splitlines(),
        "      <span class=\"broadcast-box__summary-indicator\" aria-hidden=\"true\"></span>",
        "    </summary>",
        "    <div class=\"broadcast-box__content\">",
    ]
    if broadcast_item_blocks:
        broadcast_box_lines.extend(
            [
                "      <div class=\"broadcast-table-wrapper\">",
                "        <table class=\"broadcast-table\">",
                "          <thead>",
                "            <tr>",
                "              <th scope=\"col\" class=\"broadcast-heading broadcast-heading--time\">Zeit</th>",
                "              <th scope=\"col\" class=\"broadcast-heading broadcast-heading--countdown\">Countdown</th>",
                "              <th scope=\"col\" class=\"broadcast-heading broadcast-heading--note\">Programmpunkt</th>",
                "              <th scope=\"col\" class=\"broadcast-heading broadcast-heading--duration\">Dauer</th>",
                "            </tr>",
                "          </thead>",
                "          <tbody>",
            ]
        )
        broadcast_box_lines.extend(indent(block, "            ") for block in broadcast_item_blocks)
        broadcast_box_lines.extend(
            [
                "          </tbody>",
                "        </table>",
                "      </div>",
            ]
        )
    else:
        broadcast_box_lines.append(
            "      <p class=\"broadcast-empty\">Keine Sendeplanung hinterlegt.</p>"
        )
    broadcast_box_lines.extend(
        [
            "    </div>",
            "  </details>",
            "</aside>",
        ]
    )
    broadcast_box_html = "\n".join(broadcast_box_lines)

    def _render_set_break_box(
        plan: Iterable[Any],
        heading_id: str,
        heading_label: str,
    ) -> str:
        rows: List[str] = []
        cumulative_duration = timedelta()
        for entry in plan:
            start_label = _format_minutes_seconds(cumulative_duration)
            duration_label = _format_minutes_seconds(entry.duration)
            rows.append(
                "\n".join(
                    [
                        "<tr class=\"broadcast-row\">",
                        f"  <td class=\"broadcast-cell broadcast-cell--start\">{escape(start_label)}</td>",
                        f"  <td class=\"broadcast-cell broadcast-cell--note\">{escape(entry.note)}</td>",
                        f"  <td class=\"broadcast-cell broadcast-cell--duration\">{escape(duration_label)}</td>",
                        "</tr>",
                    ]
                )
            )
            cumulative_duration += entry.duration

        heading_id_attr = escape(heading_id, quote=True)
        heading_label_html = escape(heading_label)

        box_lines = [
            f"<aside class=\"broadcast-box\" aria-labelledby=\"{heading_id_attr}\">",
            "  <details class=\"broadcast-box__details\">",
            "    <summary class=\"broadcast-box__summary\">",
            (
                "      <span class=\"broadcast-box__summary-title\" "
                f"id=\"{heading_id_attr}\" role=\"heading\" "
                f"aria-level=\"2\">{heading_label_html}</span>"
            ),
            "      <span class=\"broadcast-box__summary-indicator\" aria-hidden=\"true\"></span>",
            "    </summary>",
            "    <div class=\"broadcast-box__content\">",
        ]
        if rows:
            box_lines.extend(
                [
                    "      <div class=\"broadcast-table-wrapper\">",
                    "        <table class=\"broadcast-table\">",
                    "          <thead>",
                    "            <tr>",
                    "              <th scope=\"col\" class=\"broadcast-heading broadcast-heading--start\">Start</th>",
                    "              <th scope=\"col\" class=\"broadcast-heading broadcast-heading--note\">Programmpunkt</th>",
                    "              <th scope=\"col\" class=\"broadcast-heading broadcast-heading--duration\">Dauer</th>",
                    "            </tr>",
                    "          </thead>",
                    "          <tbody>",
                ]
            )
            box_lines.extend(indent(row, "            ") for row in rows)
            box_lines.extend(
                [
                    "          </tbody>",
                    "        </table>",
                    "      </div>",
                ]
            )
        else:
            box_lines.append(
                "      <p class=\"broadcast-empty\">Keine Informationen zur Satzpause hinterlegt.</p>"
            )
        box_lines.extend(
            [
                "    </div>",
                "  </details>",
                "</aside>",
            ]
        )
        return "\n".join(box_lines)

    set_break_12_box_html = _render_set_break_box(
        FIRST_SET_BREAK_PLAN,
        "set-break-1-2-heading",
        "Satzpause 1 → 2",
    )
    set_break_23_box_html = _render_set_break_box(
        SECOND_SET_BREAK_PLAN,
        "set-break-2-3-heading",
        "Satzpause 2 → 3",
    )

    stopwatch_box_lines = [
        "<aside class=\"broadcast-box\" aria-labelledby=\"stopwatch-heading\">",
        "  <details class=\"broadcast-box__details\" data-stopwatch>",
        "    <summary class=\"broadcast-box__summary\">",
        (
            "      <span class=\"broadcast-box__summary-title\" "
            "id=\"stopwatch-heading\" role=\"heading\" "
            "aria-level=\"2\">Stoppuhr</span>"
        ),
        "      <span class=\"broadcast-box__summary-indicator\" aria-hidden=\"true\"></span>",
        "    </summary>",
        "    <div class=\"broadcast-box__content\">",
        "      <div class=\"stopwatch-display\" data-stopwatch-display aria-live=\"polite\">00:00</div>",
        "      <div class=\"stopwatch-controls\" role=\"group\" aria-label=\"Stoppuhr-Steuerung\">",
        "        <button type=\"button\" class=\"stopwatch-button\" data-stopwatch-start>Start</button>",
        "        <button type=\"button\" class=\"stopwatch-button\" data-stopwatch-stop>Stopp</button>",
        "        <button type=\"button\" class=\"stopwatch-button\" data-stopwatch-reset>Zurücksetzen</button>",
        "      </div>",
        "    </div>",
        "  </details>",
        "</aside>",
    ]
    stopwatch_box_html = "\n".join(stopwatch_box_lines)

    hero_secondary_lines = [
        "      <div class=\"hero-secondary\">",
        indent(broadcast_box_html, "        ").rstrip(),
        indent(stopwatch_box_html, "        ").rstrip(),
        indent(set_break_12_box_html, "        ").rstrip(),
        indent(set_break_23_box_html, "        ").rstrip(),
        "      </div>",
    ]
    hero_layout_lines = [
        "    <div class=\"hero-layout\">",
        "      <div class=\"hero-primary\">",
        indent(countdown_meta_html, "        ").rstrip(),
        "        <div class=\"meta\">",
        f"          {meta_html}",
        "        </div>",
        "      </div>",
<<<<<<< HEAD
        *hero_secondary_lines,
=======
        indent(broadcast_box_html, "      ").rstrip(),
        indent(stopwatch_box_html, "      ").rstrip(),
        indent(set_break_12_box_html, "      ").rstrip(),
        indent(set_break_23_box_html, "      ").rstrip(),
>>>>>>> 8ea3b3c2
        "    </div>",
    ]
    hero_layout_html = "\n".join(hero_layout_lines)

    birthday_notes = collect_birthday_notes(
        match_day,
        (
            (USC_CANONICAL_NAME, usc_roster),
            (heading, opponent_roster),
        ),
    )
    notes_html = ""
    if birthday_notes:
        note_items = "\n        ".join(
            f"<li>{escape(note)}</li>" for note in birthday_notes
        )
        notes_html = (
            "\n"
            "    <section class=\"notice-group\">\n"
            "      <h2>Bemerkungen</h2>\n"
            "      <ul class=\"notice-list\">\n"
            f"        {note_items}\n"
            "      </ul>\n"
            "    </section>\n"
            "\n"
        )

    update_note_html = ""
    if generated_at:
        generated_label = format_generation_timestamp(generated_at)
        update_note_html = (
            "    <footer class=\"page-footer\">\n"
            "      <p class=\"update-note\" role=\"status\">\n"
            "        <span aria-hidden=\"true\">📅</span>\n"
            f"        <span><strong>Aktualisiert am</strong> {escape(generated_label)}</span>\n"
            "      </p>\n"
            "    </footer>\n"
            "\n"
        )

    font_scale = max(0.3, min(font_scale, 3.0))
    scale_value = f"{font_scale:.4f}".rstrip("0").rstrip(".")
    if not scale_value:
        scale_value = "1"

    html = f"""<!DOCTYPE html>
<html lang=\"de\">
<head>
  <meta charset=\"utf-8\">
  <meta name=\"viewport\" content=\"width=device-width, initial-scale=1\">
  <meta http-equiv=\"Cache-Control\" content=\"no-cache, no-store, must-revalidate\">
  <meta http-equiv=\"Pragma\" content=\"no-cache\">
  <meta http-equiv=\"Expires\" content=\"0\">
  <meta name=\"theme-color\" content=\"{THEME_COLORS['mvp_overview_summary_bg']}\">
  <link rel=\"icon\" type=\"image/png\" sizes=\"32x32\" href=\"favicon.png\">
  <link rel=\"icon\" type=\"image/png\" sizes=\"192x192\" href=\"favicon.png\">
  <link rel=\"apple-touch-icon\" href=\"favicon.png\">
  <link rel=\"manifest\" href=\"manifest.webmanifest\">
  <title>Nächster USC-Heimgegner</title>
  <style>
    :root {{
      color-scheme: light dark;
      --font-scale: {scale_value};
      --font-context-scale: 1;
      --theme-color: {THEME_COLORS['mvp_overview_summary_bg']};
      --accordion-opponent-bg: {HIGHLIGHT_COLORS['opponent']['accordion_bg']};
      --accordion-opponent-shadow: {HIGHLIGHT_COLORS['opponent']['accordion_shadow']};
      --accordion-usc-bg: {HIGHLIGHT_COLORS['usc']['accordion_bg']};
      --accordion-usc-shadow: {HIGHLIGHT_COLORS['usc']['accordion_shadow']};
      --usc-highlight-row-bg: {HIGHLIGHT_COLORS['usc']['row_bg']};
      --usc-highlight-row-text: {HIGHLIGHT_COLORS['usc']['row_text']};
      --usc-highlight-card-border: {HIGHLIGHT_COLORS['usc']['card_border']};
      --usc-highlight-card-shadow: {HIGHLIGHT_COLORS['usc']['card_shadow']};
      --usc-highlight-mvp-bg: {HIGHLIGHT_COLORS['usc']['mvp_bg']};
      --usc-highlight-mvp-border: {HIGHLIGHT_COLORS['usc']['mvp_border']};
      --usc-highlight-mvp-score: {HIGHLIGHT_COLORS['usc']['mvp_score']};
      --usc-highlight-legend-dot: {HIGHLIGHT_COLORS['usc']['legend_dot']};
      --opponent-highlight-row-bg: {HIGHLIGHT_COLORS['opponent']['row_bg']};
      --opponent-highlight-row-text: {HIGHLIGHT_COLORS['opponent']['row_text']};
      --opponent-highlight-card-border: {HIGHLIGHT_COLORS['opponent']['card_border']};
      --opponent-highlight-card-shadow: {HIGHLIGHT_COLORS['opponent']['card_shadow']};
      --opponent-highlight-mvp-bg: {HIGHLIGHT_COLORS['opponent']['mvp_bg']};
      --opponent-highlight-mvp-border: {HIGHLIGHT_COLORS['opponent']['mvp_border']};
      --opponent-highlight-mvp-score: {HIGHLIGHT_COLORS['opponent']['mvp_score']};
      --opponent-highlight-legend-dot: {HIGHLIGHT_COLORS['opponent']['legend_dot']};
      --mvp-overview-summary-bg: {THEME_COLORS['mvp_overview_summary_bg']};
    }}
    @media (display-mode: standalone), (display-mode: fullscreen) {{
      :root {{
        --font-context-scale: 1.25;
      }}
    }}
    body {{
      margin: 0;
      font-family: \"Inter\", \"Segoe UI\", -apple-system, BlinkMacSystemFont, \"Helvetica Neue\", Arial, sans-serif;
      line-height: 1.6;
      font-size: calc(var(--font-scale) * var(--font-context-scale) * clamp(0.95rem, 1.8vw, 1.05rem));
      background: #f5f7f9;
      color: #1f2933;
    }}
    main {{
      max-width: min(110rem, 96vw);
      margin: 0 auto;
      padding: clamp(0.6rem, 2.5vw, 1.2rem) clamp(0.9rem, 3vw, 2.4rem);
    }}
    h1 {{
      color: #004c54;
      font-size: calc(var(--font-scale) * var(--font-context-scale) * clamp(1.55rem, 4.5vw, 2.35rem));
      margin: 0 0 1.25rem 0;
    }}
    h2 {{
      font-size: calc(var(--font-scale) * var(--font-context-scale) * clamp(1.15rem, 3.6vw, 1.6rem));
      margin-bottom: 1rem;
    }}
    section {{
      margin-top: clamp(1.2rem, 3vw, 2rem);
    }}
    .meta {{
      display: grid;
      gap: 0.25rem;
      margin: 0 0 1.3rem 0;
      padding: 0;
    }}
    .meta p {{
      margin: 0;
    }}
    .hero-layout {{
      display: grid;
      gap: clamp(1rem, 3vw, 1.8rem);
      align-items: start;
      margin-bottom: clamp(1.1rem, 3vw, 1.6rem);
    }}
    .hero-primary {{
      display: grid;
      gap: clamp(0.8rem, 2.4vw, 1.3rem);
    }}
    .hero-secondary {{
      display: grid;
      gap: clamp(0.9rem, 2.6vw, 1.4rem);
    }}
    .broadcast-box {{
      border-radius: 1rem;
      background: #ffffff;
      padding: clamp(0.75rem, 2.2vw, 1.15rem);
      box-shadow: 0 18px 40px rgba(15, 118, 110, 0.16);
      border: 1px solid rgba(15, 118, 110, 0.18);
      display: grid;
      gap: clamp(0.55rem, 1.8vw, 0.8rem);
    }}
    .broadcast-box__details {{
      display: grid;
      gap: clamp(0.75rem, 2.2vw, 1.1rem);
      margin: 0;
    }}
    .broadcast-box__summary {{
      display: flex;
      align-items: center;
      gap: clamp(0.45rem, 2vw, 1.2rem);
      margin: 0;
      padding: 0;
      cursor: pointer;
      list-style: none;
    }}
    .broadcast-box__summary::-webkit-details-marker {{
      display: none;
    }}
    .broadcast-box__summary:focus-visible {{
      outline: 3px solid rgba(14, 165, 233, 0.55);
      border-radius: 0.75rem;
      outline-offset: 2px;
    }}
    .broadcast-box__summary-title {{
      flex: 1 1 auto;
      min-width: 0;
      font-size: calc(var(--font-scale) * var(--font-context-scale) * clamp(1.4rem, 3.8vw, 1.8rem));
      font-weight: 700;
      color: #0f172a;
    }}
    .broadcast-box__summary-indicator {{
      flex: 0 0 auto;
      display: inline-flex;
      align-items: center;
      justify-content: center;
      width: clamp(1.5rem, 4vw, 1.8rem);
      height: clamp(1.5rem, 4vw, 1.8rem);
      border-radius: 999px;
      border: 2px solid rgba(15, 118, 110, 0.35);
      color: #0f766e;
      font-size: clamp(0.85rem, 2.2vw, 1rem);
      transition: transform 0.2s ease, border-color 0.2s ease;
    }}
    .broadcast-box__summary-indicator::before {{
      content: "▸";
    }}
    .broadcast-box__details[open] .broadcast-box__summary-indicator {{
      transform: rotate(90deg);
      border-color: rgba(15, 118, 110, 0.6);
    }}
    .broadcast-box__details[open] .broadcast-box__summary-indicator::before {{
      content: "▾";
    }}
    .broadcast-box__content {{
      display: grid;
      gap: clamp(0.75rem, 2vw, 1.1rem);
    }}
    .broadcast-box h2 {{
      margin: 0;
    }}
    .stopwatch-display {{
      font-family: "Fira Mono", "SFMono-Regular", Menlo, Consolas, monospace;
      font-size: calc(var(--font-scale) * var(--font-context-scale) * clamp(1.75rem, 5vw, 2.2rem));
      font-weight: 700;
      color: #0f172a;
      text-align: center;
      padding: clamp(0.35rem, 1vw, 0.6rem);
      border-radius: 0.75rem;
      background: rgba(15, 118, 110, 0.08);
      border: 1px solid rgba(15, 118, 110, 0.15);
    }}
    .stopwatch--running .stopwatch-display {{
      background: linear-gradient(135deg, rgba(15, 118, 110, 0.18), rgba(14, 165, 233, 0.2));
      border-color: rgba(14, 165, 233, 0.4);
      box-shadow: 0 18px 36px rgba(14, 165, 233, 0.22);
    }}
    .stopwatch-controls {{
      display: flex;
      flex-wrap: wrap;
      gap: clamp(0.3rem, 1.5vw, 0.55rem);
      justify-content: center;
    }}
    .stopwatch-button {{
      font: inherit;
      font-weight: 600;
      padding: clamp(0.35rem, 1vw, 0.55rem) clamp(0.75rem, 2.5vw, 1.1rem);
      border-radius: 999px;
      border: none;
      cursor: pointer;
      color: #ffffff;
      background: linear-gradient(135deg, #0f766e, #0ea5e9);
      box-shadow: 0 14px 30px rgba(14, 165, 233, 0.25);
      transition: transform 0.15s ease, box-shadow 0.15s ease, filter 0.15s ease;
    }}
    .stopwatch-button:hover {{
      filter: brightness(1.05);
      box-shadow: 0 16px 34px rgba(14, 165, 233, 0.35);
    }}
    .stopwatch-button:active {{
      transform: translateY(1px) scale(0.99);
    }}
    .stopwatch-button:focus-visible {{
      outline: 3px solid rgba(14, 165, 233, 0.55);
      outline-offset: 2px;
    }}
    .broadcast-table-wrapper {{
      border-radius: 0.85rem;
      border: 1px solid #e2e8f0;
      background: #f8fafc;
      overflow-x: auto;
    }}
    .broadcast-table {{
      width: 100%;
      border-collapse: collapse;
      font-size: calc(var(--font-scale) * var(--font-context-scale) * 1rem);
    }}
    .broadcast-table thead th {{
      text-align: left;
      font-weight: 600;
      text-transform: uppercase;
      letter-spacing: 0.06em;
      font-size: calc(var(--font-scale) * var(--font-context-scale) * 0.68rem);
      color: #0f766e;
      padding: 0.45rem 0.65rem;
      background: rgba(15, 118, 110, 0.08);
      border-bottom: 1px solid rgba(148, 163, 184, 0.35);
    }}
    .broadcast-heading--countdown,
    .broadcast-heading--duration,
    .broadcast-heading--start {{
      text-align: left;
    }}
    .broadcast-heading--note {{
      width: 55%;
    }}
    .broadcast-table thead th:first-child {{
      border-top-left-radius: 0.85rem;
    }}
    .broadcast-table thead th:last-child {{
      border-top-right-radius: 0.85rem;
    }}
    .broadcast-table tbody th,
    .broadcast-table tbody td {{
      padding: 0.3rem 0.65rem;
      vertical-align: top;
      border-top: 1px solid rgba(148, 163, 184, 0.35);
      line-height: 1.3;
      text-align: left;
    }}
    .broadcast-table tbody tr:first-child th,
    .broadcast-table tbody tr:first-child td {{
      border-top: none;
    }}
    .broadcast-cell--time {{
      font-family: "Fira Mono", "SFMono-Regular", Menlo, Consolas, monospace;
      font-weight: 600;
      white-space: nowrap;
    }}
    .broadcast-cell--countdown {{
      font-weight: 700;
      color: #0f766e;
      white-space: nowrap;
      text-align: left;
    }}
    .broadcast-cell--note {{
      font-weight: 500;
      line-height: 1.35;
    }}
    .broadcast-cell--duration {{
      text-align: left;
      white-space: nowrap;
      font-family: "Fira Mono", "SFMono-Regular", Menlo, Consolas, monospace;
    }}
    .broadcast-cell--start {{
      font-family: "Fira Mono", "SFMono-Regular", Menlo, Consolas, monospace;
      white-space: nowrap;
    }}
    .broadcast-empty {{
      margin: 0;
      font-size: calc(var(--font-scale) * var(--font-context-scale) * 0.9rem);
      color: #475569;
    }}
    @media (min-width: 60rem) {{
      .hero-layout {{
        grid-template-columns: minmax(0, 0.35fr) minmax(0, 0.65fr);
      }}
    }}
    @media (max-width: 50rem) {{
      .hero-layout {{
        grid-template-columns: minmax(0, 1fr);
      }}
    }}
    .countdown-meta {{
      display: grid;
      gap: clamp(0.2rem, 1.2vw, 0.45rem);
      margin: 0 0 clamp(0.55rem, 2vw, 0.9rem) 0;
    }}
    .countdown-meta p {{
      margin: 0;
    }}
    .countdown-meta__kickoff {{
      font-size: calc(var(--font-scale) * var(--font-context-scale) * clamp(1.05rem, 3.4vw, 1.25rem));
      font-weight: 600;
    }}
    .countdown-meta__location {{
      font-size: calc(var(--font-scale) * var(--font-context-scale) * clamp(0.95rem, 3vw, 1.1rem));
      font-weight: 500;
    }}
    .countdown-banner {{
      margin: 0;
      padding: clamp(0.55rem, 1.7vw, 0.15rem) clamp(0.65rem, 2.2vw, 1.15rem);
      border-radius: 0.95rem;
      background: linear-gradient(135deg, #0f766e, #10b981);
      color: #f0fdf4;
      display: inline-flex;
      align-items: center;
      gap: clamp(0.35rem, 1.5vw, 0.6rem);
      width: auto;
      max-width: 100%;
    }}
    .countdown-banner--live {{
      background: linear-gradient(135deg, #b91c1c, #f97316);
      box-shadow: 0 18px 40px rgba(180, 83, 9, 0.4);
    }}
    .countdown-heading {{
      margin: 0;
      text-transform: uppercase;
      letter-spacing: 0.08em;
      font-weight: 700;
      font-size: calc(var(--font-scale) * var(--font-context-scale) * clamp(0.5rem, 1.5vw, 0.65rem));
    }}
    .countdown-display {{
      margin: 0;
      font-size: calc(var(--font-scale) * var(--font-context-scale) * clamp(1.2rem, 3.6vw, 1.6rem));
      font-weight: 700;
      font-variant-numeric: tabular-nums;
    }}
    .update-note {{
      display: inline-flex;
      align-items: center;
      gap: 0.25rem;
      padding: 0.25rem 0.6rem;
      background: #ecfdf5;
      color: #047857;
      border-radius: 999px;
      font-size: calc(var(--font-scale) * var(--font-context-scale) * 0.7rem);
      font-weight: 600;
      border: 1px solid #bbf7d0;
    }}
    .update-note span {{
      display: inline-flex;
      align-items: center;
      gap: 0.25rem;
    }}
    .page-footer {{
      margin-top: clamp(1.75rem, 4vw, 2.75rem);
      display: flex;
      justify-content: center;
    }}
    .match-list {{
      list-style: none;
      padding: 0;
      margin: 0;
      display: grid;
      gap: 0.75rem;
      grid-template-columns: 1fr;
    }}
    @media (min-width: 48rem) {{
      .match-list {{
        grid-template-columns: repeat(2, minmax(0, 1fr));
      }}
      .match-list li.match-item--upcoming {{
        grid-column: 1 / -1;
      }}
    }}
    .match-list li {{
      background: #ffffff;
      border-radius: 0.8rem;
      padding: 0.85rem clamp(0.9rem, 2.6vw, 1.3rem);
      box-shadow: 0 10px 30px rgba(0, 76, 84, 0.08);
    }}
    .lineup-link {{
      margin-top: clamp(0.75rem, 2.5vw, 1.4rem);
      display: flex;
      justify-content: center;
    }}
    .lineup-link ul {{
      list-style: none;
      margin: 0;
      padding: 0;
      display: flex;
      flex-wrap: wrap;
      justify-content: center;
      gap: clamp(0.6rem, 2vw, 1rem);
    }}
    .lineup-link li {{
      display: flex;
    }}
    .lineup-link a {{
      display: inline-flex;
      align-items: center;
      gap: 0.4rem;
      padding: 0.6rem 1.2rem;
      border-radius: 999px;
      background: #0f766e;
      color: #ffffff;
      font-weight: 600;
      text-decoration: none;
      box-shadow: 0 12px 28px rgba(15, 118, 110, 0.25);
      transition: transform 0.15s ease, box-shadow 0.15s ease;
    }}
    .lineup-link a:hover,
    .lineup-link a:focus-visible {{
      transform: translateY(-1px);
      box-shadow: 0 16px 32px rgba(15, 118, 110, 0.3);
      outline: none;
    }}
    .match-line {{
      display: flex;
      flex-direction: column;
      gap: 0.45rem;
    }}
    .match-header {{
      font-weight: 600;
      color: inherit;
    }}
    .match-result {{
      font-family: \"Fira Mono\", \"SFMono-Regular\", Menlo, Consolas, monospace;
      font-size: calc(var(--font-scale) * var(--font-context-scale) * 0.9rem);
      color: #0f766e;
    }}
    .match-meta {{
      font-size: calc(var(--font-scale) * var(--font-context-scale) * 0.85rem);
      color: #475569;
      display: flex;
      flex-wrap: wrap;
      gap: 0.3rem 0.75rem;
      align-items: center;
    }}
    .match-meta span {{
      display: inline-flex;
      align-items: center;
      gap: 0.25rem;
    }}
    .match-meta a {{
      color: #1d4ed8;
      font-weight: 600;
      text-decoration: none;
    }}
    .match-meta a:hover,
    .match-meta a:focus-visible {{
      text-decoration: underline;
      outline: none;
    }}
    .match-stats {{
      margin-top: clamp(0.45rem, 1.4vw, 0.85rem);
      border-radius: 0.85rem;
      background: #f8fafc;
      border: 1px solid rgba(15, 118, 110, 0.18);
      padding: 0.75rem 1rem;
    }}
    .match-stats summary {{
      cursor: pointer;
      list-style: none;
      display: flex;
      align-items: center;
      gap: 0.45rem;
      font-weight: 600;
      font-size: calc(var(--font-scale) * var(--font-context-scale) * 0.92rem);
    }}
    .match-stats summary::-webkit-details-marker {{
      display: none;
    }}
    .match-stats summary::after {{
      content: "▾";
      margin-left: auto;
      font-size: calc(var(--font-scale) * var(--font-context-scale) * 0.9rem);
      transition: transform 0.2s ease;
    }}
    .match-stats[open] summary::after {{
      transform: rotate(180deg);
    }}
    .match-stats-content {{
      margin-top: 0.75rem;
      display: grid;
      gap: clamp(0.75rem, 2vw, 1.1rem);
    }}
    .match-stats-table-wrapper {{
      overflow-x: auto;
    }}
    .match-stats-table {{
      width: 100%;
      border-collapse: separate;
      border-spacing: 0;
      background: #ffffff;
      border-radius: 0.75rem;
      box-shadow: 0 12px 26px rgba(15, 23, 42, 0.08);
      border: 1px solid rgba(148, 163, 184, 0.35);
      min-width: 22rem;
    }}
    .match-stats-table thead th {{
      background: rgba(15, 118, 110, 0.12);
      color: #0f766e;
      font-size: calc(var(--font-scale) * var(--font-context-scale) * 0.8rem);
      font-weight: 700;
      text-transform: uppercase;
      letter-spacing: 0.02em;
      padding: 0.55rem 0.75rem;
      text-align: center;
    }}
    .match-stats-table thead th:first-child {{
      text-align: left;
    }}
    .match-stats-table tbody th {{
      text-align: left;
      padding: 0.65rem 0.85rem;
      font-size: calc(var(--font-scale) * var(--font-context-scale) * 0.9rem);
      font-weight: 600;
      color: #0f172a;
    }}
    .match-stats-table tbody td {{
      text-align: center;
      padding: 0.65rem 0.7rem;
      font-size: calc(var(--font-scale) * var(--font-context-scale) * 0.9rem);
      font-weight: 500;
      color: #1f2937;
    }}
    .match-stats-table tbody td.match-stats-value {{
      text-align: center;
    }}
    .match-stats-table tbody tr + tr th,
    .match-stats-table tbody tr + tr td {{
      border-top: 1px solid #e2e8f0;
    }}
    .match-stats-table tbody tr[data-team-role="usc"] {{
      background: var(--usc-highlight-row-bg);
      color: var(--usc-highlight-row-text);
    }}
    .match-stats-table tbody tr[data-team-role="usc"] th,
    .match-stats-table tbody tr[data-team-role="usc"] td {{
      color: inherit;
    }}
    .match-stats-table tbody tr[data-team-role="opponent"] {{
      background: var(--opponent-highlight-row-bg);
      color: var(--opponent-highlight-row-text);
    }}
    .match-stats-table tbody tr[data-team-role="opponent"] th,
    .match-stats-table tbody tr[data-team-role="opponent"] td {{
      color: inherit;
    }}
    .match-stats-card {{
      border-radius: 0.75rem;
      background: #ffffff;
      padding: 0.75rem 0.95rem;
      box-shadow: 0 12px 26px rgba(15, 23, 42, 0.08);
      border: 1px solid rgba(148, 163, 184, 0.35);
    }}
    .match-stats-card[data-team-role="usc"] {{
      border-color: var(--usc-highlight-card-border);
      box-shadow: 0 14px 30px var(--usc-highlight-card-shadow);
    }}
    .match-stats-card[data-team-role="opponent"] {{
      border-color: var(--opponent-highlight-card-border);
      box-shadow: 0 14px 30px var(--opponent-highlight-card-shadow);
    }}
    .match-stats-card h4 {{
      margin: 0 0 0.5rem 0;
      font-size: calc(var(--font-scale) * var(--font-context-scale) * 0.95rem);
      font-weight: 600;
      color: #0f172a;
    }}
    .match-stats-card pre {{
      margin: 0;
      font-family: \"Fira Mono\", \"SFMono-Regular\", Menlo, Consolas, monospace;
      font-size: calc(var(--font-scale) * var(--font-context-scale) * 0.75rem);
      line-height: 1.4;
      white-space: pre;
      overflow-x: auto;
      padding: 0.5rem 0.65rem;
      background: rgba(15, 23, 42, 0.04);
      border-radius: 0.6rem;
      color: #1f2937;
    }}
    .news-group,
    .roster-group,
    .transfer-group {{
      margin-top: clamp(1.5rem, 3.5vw, 2.5rem);
      display: grid;
      gap: 0.75rem;
    }}
    .accordion {{
      border-radius: 0.85rem;
      overflow: hidden;
      background: var(--accordion-opponent-bg);
      box-shadow: 0 18px 40px var(--accordion-opponent-shadow);
      border: none;
    }}
    .roster-group details:nth-of-type(2),
    .transfer-group details:nth-of-type(2),
    .news-group details:nth-of-type(2) {{
      background: var(--accordion-usc-bg);
      box-shadow: 0 18px 40px var(--accordion-usc-shadow);
    }}
    .accordion summary {{
      cursor: pointer;
      padding: 0.85rem 1.2rem;
      font-weight: 600;
      display: flex;
      align-items: center;
      justify-content: space-between;
      list-style: none;
      font-size: calc(var(--font-scale) * var(--font-context-scale) * clamp(1rem, 2.6vw, 1.2rem));
    }}
    .accordion summary::-webkit-details-marker {{
      display: none;
    }}
    .accordion summary::after {{
      content: \"▾\";
      font-size: calc(var(--font-scale) * var(--font-context-scale) * 1rem);
      transition: transform 0.2s ease;
    }}
    .accordion[open] summary::after {{
      transform: rotate(180deg);
    }}
    .accordion-content {{
      padding: 0 1.2rem 1.2rem;
    }}
    .news-list {{
      list-style: none;
      margin: 0;
      padding: 0;
      display: flex;
      flex-direction: column;
      gap: 0.5rem;
    }}
    .news-list li {{
      margin: 0;
      padding: 0;
    }}
    .news-meta {{
      display: block;
      font-size: calc(var(--font-scale) * var(--font-context-scale) * 0.85rem);
      color: #64748b;
      margin-top: 0.2rem;
    }}
    .mvp-group {{
      margin-top: clamp(1.5rem, 3.5vw, 2.5rem);
    }}
    .mvp-overview {{
      border-radius: 0.8rem;
      border: none;
      background: #ffffff;
      box-shadow: 0 14px 30px rgba(15, 118, 110, 0.14);
      overflow: hidden;
    }}
    .mvp-overview summary {{
      cursor: pointer;
      padding: 0.85rem 1.2rem;
      font-weight: 600;
      display: flex;
      align-items: center;
      justify-content: space-between;
      list-style: none;
      font-size: calc(var(--font-scale) * var(--font-context-scale) * clamp(1rem, 2.4vw, 1.15rem));
      background: var(--mvp-overview-summary-bg);
      border-bottom: 1px solid rgba(15, 23, 42, 0.08);
      color: #ffffff;
    }}
    .mvp-overview summary::-webkit-details-marker {{
      display: none;
    }}
    .mvp-overview summary::after {{
      content: "▾";
      font-size: calc(var(--font-scale) * var(--font-context-scale) * 1rem);
      transition: transform 0.2s ease;
    }}
    .mvp-overview[open] summary::after {{
      transform: rotate(180deg);
    }}
    .mvp-overview-content {{
      padding: 0 1.2rem 1.2rem;
      display: grid;
      gap: clamp(0.6rem, 2vw, 1.1rem);
    }}
    .mvp-note {{
      margin: 0;
      font-size: calc(var(--font-scale) * var(--font-context-scale) * 0.85rem);
      color: #475569;
    }}
    .mvp-legend {{
      display: flex;
      flex-wrap: wrap;
      gap: 0.6rem;
      align-items: center;
    }}
    .mvp-legend-item {{
      display: inline-flex;
      align-items: center;
      gap: 0.35rem;
      padding: 0.35rem 0.75rem;
      border-radius: 999px;
      font-size: calc(var(--font-scale) * var(--font-context-scale) * 0.75rem);
      font-weight: 600;
      background: rgba(15, 23, 42, 0.05);
      color: #0f172a;
    }}
    .mvp-legend-item::before {{
      content: "";
      width: 0.65rem;
      height: 0.65rem;
      border-radius: 50%;
      box-shadow: inset 0 0 0 2px rgba(15, 23, 42, 0.15);
    }}
    .mvp-legend-item[data-team="usc"]::before {{
      background: var(--usc-highlight-legend-dot);
    }}
    .mvp-legend-item[data-team="opponent"]::before {{
      background: var(--opponent-highlight-legend-dot);
    }}
    .mvp-category {{
      border-radius: 0.8rem;
      border: 1px solid #e2e8f0;
      background: #f8fafc;
      overflow: hidden;
    }}
    .mvp-category summary {{
      cursor: pointer;
      padding: 0.85rem 1.05rem;
      font-weight: 600;
      display: flex;
      align-items: center;
      justify-content: space-between;
      list-style: none;
      font-size: calc(var(--font-scale) * var(--font-context-scale) * clamp(0.95rem, 2.2vw, 1.1rem));
      gap: 0.6rem;
      background: rgba(15, 118, 110, 0.08);
    }}
    .mvp-category summary::-webkit-details-marker {{
      display: none;
    }}
    .mvp-category summary::after {{
      content: "▾";
      font-size: calc(var(--font-scale) * var(--font-context-scale) * 0.95rem);
      transition: transform 0.2s ease;
      color: inherit;
    }}
    .mvp-category[open] summary::after {{
      transform: rotate(180deg);
    }}
    .mvp-category-title {{
      flex: 1;
      color: #0f766e;
    }}
    .mvp-category-badge {{
      display: inline-flex;
      align-items: center;
      gap: 0.3rem;
      padding: 0.3rem 0.65rem;
      border-radius: 999px;
      background: rgba(15, 118, 110, 0.14);
      color: #0f4c75;
      font-weight: 700;
      font-size: calc(var(--font-scale) * var(--font-context-scale) * 0.7rem);
      letter-spacing: 0.02em;
      text-transform: uppercase;
    }}
    .mvp-category-content {{
      padding: 0.9rem 1.05rem 1.1rem;
      display: grid;
      gap: 0.7rem;
    }}
    .mvp-list {{
      margin: 0;
      padding: 0;
      list-style: none;
      display: grid;
      gap: 0.55rem;
    }}
    .mvp-entry {{
      display: grid;
      grid-template-columns: minmax(4.75rem, auto) 1fr minmax(4.5rem, auto);
      gap: 0.6rem;
      align-items: center;
      padding: 0.6rem 0.75rem;
      border-radius: 0.7rem;
      background: rgba(15, 23, 42, 0.05);
      box-shadow: inset 0 0 0 1px rgba(15, 23, 42, 0.08);
    }}
    .mvp-entry-rank {{
      font-weight: 700;
      font-size: calc(var(--font-scale) * var(--font-context-scale) * 0.95rem);
      color: #0f172a;
    }}
    .mvp-entry-info {{
      display: flex;
      flex-direction: column;
      gap: 0.15rem;
    }}
    .mvp-entry-name {{
      font-weight: 600;
      color: #0f172a;
      font-size: calc(var(--font-scale) * var(--font-context-scale) * 0.95rem);
    }}
    .mvp-entry-meta {{
      font-size: calc(var(--font-scale) * var(--font-context-scale) * 0.78rem);
      color: #475569;
      letter-spacing: 0.02em;
      text-transform: uppercase;
    }}
    .mvp-entry-score {{
      font-weight: 700;
      font-size: calc(var(--font-scale) * var(--font-context-scale) * 0.95rem);
      color: #0f4c75;
      justify-self: end;
    }}
    .mvp-entry[data-team="opponent"] {{
      background: var(--opponent-highlight-mvp-bg);
      box-shadow: inset 0 0 0 1px var(--opponent-highlight-mvp-border);
    }}
    .mvp-entry[data-team="opponent"] .mvp-entry-score {{
      color: var(--opponent-highlight-mvp-score);
    }}
    .mvp-entry[data-team="usc"] {{
      background: var(--usc-highlight-mvp-bg);
      box-shadow: inset 0 0 0 1px var(--usc-highlight-mvp-border);
    }}
    .mvp-entry[data-team="usc"] .mvp-entry-score {{
      color: var(--usc-highlight-mvp-score);
    }}
    @media (max-width: 38rem) {{
      .mvp-category summary {{
        flex-direction: column;
        align-items: flex-start;
        gap: 0.4rem;
      }}
      .mvp-entry {{
        grid-template-columns: minmax(4.25rem, auto) 1fr;
        grid-template-areas: \"rank score\" \"info info\";
        row-gap: 0.4rem;
      }}
      .mvp-entry-rank {{
        grid-area: rank;
      }}
      .mvp-entry-score {{
        grid-area: score;
      }}
      .mvp-entry-info {{
        grid-area: info;
      }}
    }}
    @media (max-width: 30rem) {{
      .match-stats summary {{
        font-size: calc(var(--font-scale) * var(--font-context-scale) * 0.82rem);
      }}
      .match-stats-table {{
        min-width: min(16rem, 100%);
      }}
      .match-stats-table thead th {{
        font-size: calc(var(--font-scale) * var(--font-context-scale) * 0.62rem);
        padding: 0.3rem 0.35rem;
      }}
      .match-stats-table tbody th,
      .match-stats-table tbody td {{
        font-size: calc(var(--font-scale) * var(--font-context-scale) * 0.7rem);
        padding: 0.35rem 0.35rem;
      }}
    }}
    .mvp-empty {{
      margin: 0;
      font-size: calc(var(--font-scale) * var(--font-context-scale) * 0.9rem);
      color: #475569;
    }}
    .transfer-list {{
      list-style: none;
      margin: 0;
      padding: 0;
      display: grid;
      gap: 0.65rem;
    }}
    .transfer-category {{
      font-weight: 700;
      color: #1d4ed8;
      padding-top: 0.35rem;
      margin: 0;
    }}
    .transfer-line {{
      font-size: calc(var(--font-scale) * var(--font-context-scale) * 0.95rem);
      font-weight: 500;
      color: inherit;
      word-break: break-word;
    }}
    .team-photo {{
      margin: 0 0 1.1rem 0;
    }}
    .team-photo img {{
      width: 100%;
      border-radius: 0.85rem;
      display: block;
    }}
    .team-photo figcaption {{
      font-size: calc(var(--font-scale) * var(--font-context-scale) * 0.85rem);
      color: #64748b;
      margin-top: 0.35rem;
      text-align: center;
    }}
    .roster-list {{
      list-style: none;
      margin: 0;
      padding: 0;
      display: grid;
      gap: 0.8rem;
    }}
    .roster-item {{
      display: grid;
      grid-template-columns: minmax(3.6rem, auto) 1fr;
      gap: 0.75rem;
      align-items: center;
    }}
    .roster-number {{
      font-family: \"Fira Mono\", \"SFMono-Regular\", Menlo, Consolas, monospace;
      font-weight: 600;
      font-size: calc(var(--font-scale) * var(--font-context-scale) * 0.95rem);
      background: #bae6fd;
      color: #1f2933;
      border-radius: 0.65rem;
      padding: 0.35rem 0.65rem;
      text-align: center;
    }}
    .roster-official .roster-number {{
      background: #e2e8f0;
    }}
    .roster-text {{
      display: flex;
      flex-direction: column;
      gap: 0.2rem;
    }}
    .roster-name {{
      font-weight: 600;
      font-size: calc(var(--font-scale) * var(--font-context-scale) * 1rem);
    }}
    .roster-details {{
      font-size: calc(var(--font-scale) * var(--font-context-scale) * 0.82rem);
      color: #475569;
      line-height: 1.35;
    }}
    .notice-group {{
      margin-top: clamp(1.4rem, 3vw, 2rem);
    }}
    .notice-list {{
      list-style: none;
      margin: 0;
      padding: 0;
      display: grid;
      gap: 0.65rem;
    }}
    .notice-list li {{
      background: linear-gradient(135deg, #fef3c7, #fde68a);
      border-radius: 0.85rem;
      padding: clamp(0.85rem, 2.8vw, 1.15rem);
      font-weight: 600;
      box-shadow: 0 16px 34px rgba(250, 204, 21, 0.22);
    }}
    .instagram-group {{
      margin-top: clamp(1.5rem, 3.5vw, 2.5rem);
    }}
    .instagram-grid {{
      display: grid;
      gap: 1.2rem;
      grid-template-columns: repeat(auto-fit, minmax(14rem, 1fr));
    }}
    .instagram-card {{
      background: #ffffff;
      border-radius: 0.85rem;
      padding: clamp(1rem, 3vw, 1.4rem);
      box-shadow: 0 12px 28px rgba(15, 118, 110, 0.12);
    }}
    .instagram-card h3 {{
      margin: 0 0 0.75rem 0;
      font-size: calc(var(--font-scale) * var(--font-context-scale) * clamp(1.05rem, 3vw, 1.3rem));
    }}
    .instagram-list {{
      list-style: none;
      margin: 0;
      padding: 0;
      display: grid;
      gap: 0.35rem;
    }}
    .season-results {{
      margin-top: clamp(1.5rem, 3.5vw, 2.5rem);
    }}
    .season-results-header {{
      display: flex;
      flex-wrap: wrap;
      gap: 0.6rem 1.25rem;
      align-items: baseline;
      margin-bottom: clamp(0.75rem, 2.5vw, 1.25rem);
    }}
    .season-results-header h2 {{
      margin: 0;
    }}
    .season-results-status {{
      margin: 0;
      font-size: calc(var(--font-scale) * var(--font-context-scale) * 0.8rem);
      color: #475569;
    }}
    .season-results-grid {{
      display: grid;
      gap: clamp(1rem, 3vw, 1.5rem);
      grid-template-columns: repeat(auto-fit, minmax(14rem, 1fr));
    }}
    .season-results-card {{
      background: #ffffff;
      border-radius: 0.85rem;
      padding: clamp(1rem, 3vw, 1.4rem);
      box-shadow: 0 12px 28px rgba(15, 118, 110, 0.12);
      display: grid;
      gap: 0.6rem;
    }}
    .season-results-card h3 {{
      margin: 0;
      font-size: calc(var(--font-scale) * var(--font-context-scale) * clamp(1.05rem, 3vw, 1.3rem));
      color: #0f172a;
    }}
    .season-results-list {{
      margin: 0;
      padding-left: 1rem;
      display: grid;
      gap: 0.35rem;
      font-size: calc(var(--font-scale) * var(--font-context-scale) * 0.9rem);
      color: #1f2933;
    }}
    .season-results-fallback {{
      margin: 0;
      font-size: calc(var(--font-scale) * var(--font-context-scale) * 0.9rem);
      color: #475569;
    }}
    .season-results-links {{
      margin-top: clamp(1rem, 3vw, 1.75rem);
      background: #f8fafc;
      border-radius: 0.85rem;
      padding: clamp(1rem, 3vw, 1.4rem);
      box-shadow: inset 0 0 0 1px rgba(148, 163, 184, 0.35);
    }}
    .season-results-links h3 {{
      margin: 0 0 0.75rem 0;
      font-size: calc(var(--font-scale) * var(--font-context-scale) * clamp(0.95rem, 2.5vw, 1.1rem));
      color: #1f2937;
    }}
    .season-results-link-list {{
      margin: 0;
      padding-left: 1rem;
      display: grid;
      gap: 0.4rem;
    }}
    .season-results-link-list a {{
      color: #1d4ed8;
      font-weight: 600;
      text-decoration: none;
    }}
    .season-results-link-list a:hover,
    .season-results-link-list a:focus-visible {{
      text-decoration: underline;
      outline: none;
    }}
    .meta-link {{
      font-weight: 600;
    }}
    a {{
      color: #0f766e;
    }}
    a:hover,
    a:focus {{
      text-decoration: underline;
    }}
    .match-meta a {{
      color: #1d4ed8;
      font-weight: 600;
    }}
    .match-meta a:hover,
    .match-meta a:focus-visible {{
      text-decoration: underline;
      outline: none;
    }}
    @media (max-width: 40rem) {{
      body {{
        font-size: calc(var(--font-scale) * var(--font-context-scale) * 0.85rem);
      }}
      h1 {{
        font-size: calc(var(--font-scale) * var(--font-context-scale) * 1.6rem);
      }}
      h2 {{
        font-size: calc(var(--font-scale) * var(--font-context-scale) * 1.1rem);
      }}
      .match-list li {{
        padding: 0.85rem 1rem;
      }}
      .lineup-link ul {{
        flex-direction: column;
        align-items: center;
        gap: 0.75rem;
      }}
      .lineup-link li {{
        width: 100%;
        justify-content: center;
      }}
      .lineup-link a {{
        width: min(22rem, 100%);
        justify-content: center;
      }}
      .match-result {{
        font-size: calc(var(--font-scale) * var(--font-context-scale) * 0.8rem);
      }}
      .match-stats summary {{
        font-size: calc(var(--font-scale) * var(--font-context-scale) * 0.9rem);
      }}
      .match-stats-table {{
        min-width: min(18rem, 100%);
      }}
      .match-stats-table thead th {{
        font-size: calc(var(--font-scale) * var(--font-context-scale) * 0.68rem);
        padding: 0.35rem 0.45rem;
      }}
      .match-stats-table tbody th,
      .match-stats-table tbody td {{
        font-size: calc(var(--font-scale) * var(--font-context-scale) * 0.78rem);
        padding: 0.4rem 0.45rem;
      }}
      .accordion summary {{
        font-size: calc(var(--font-scale) * var(--font-context-scale) * 1.05rem);
      }}
      .mvp-overview summary {{
        font-size: calc(var(--font-scale) * var(--font-context-scale) * 1.05rem);
      }}
      .roster-item {{
        grid-template-columns: minmax(3rem, auto) 1fr;
      }}
      .roster-number {{
        font-size: calc(var(--font-scale) * var(--font-context-scale) * 0.8rem);
        padding: 0.3rem 0.5rem;
      }}
      .team-photo {{
        margin-bottom: 0.9rem;
      }}
    }}
    @media (prefers-color-scheme: dark) {{
      :root {{
        --accordion-opponent-bg: {HIGHLIGHT_COLORS['opponent']['dark_accordion_bg']};
        --accordion-opponent-shadow: {HIGHLIGHT_COLORS['opponent']['dark_accordion_shadow']};
        --accordion-usc-bg: {HIGHLIGHT_COLORS['usc']['dark_accordion_bg']};
        --accordion-usc-shadow: {HIGHLIGHT_COLORS['usc']['dark_accordion_shadow']};
        --usc-highlight-row-bg: {HIGHLIGHT_COLORS['usc']['dark_row_bg']};
        --usc-highlight-row-text: {HIGHLIGHT_COLORS['usc']['dark_row_text']};
        --opponent-highlight-row-bg: {HIGHLIGHT_COLORS['opponent']['dark_row_bg']};
        --opponent-highlight-row-text: {HIGHLIGHT_COLORS['opponent']['dark_row_text']};
        --mvp-overview-summary-bg: {THEME_COLORS['dark_mvp_overview_summary_bg']};
        --theme-color: {THEME_COLORS['dark_mvp_overview_summary_bg']};
      }}
      body {{
        background: #0e1b1f;
        color: #e6f1f3;
      }}
      .broadcast-box {{
        background: rgba(15, 31, 36, 0.85);
        border-color: rgba(94, 234, 212, 0.25);
        box-shadow: 0 20px 48px rgba(15, 118, 110, 0.35);
      }}
      .broadcast-table-wrapper {{
        background: rgba(15, 31, 36, 0.55);
        border-color: rgba(148, 163, 184, 0.35);
      }}
      .broadcast-table thead th {{
        background: rgba(45, 88, 90, 0.35);
        color: #5eead4;
        border-bottom-color: rgba(94, 234, 212, 0.3);
      }}
      .broadcast-cell--countdown {{
        color: #5eead4;
      }}
      .broadcast-cell--duration,
      .broadcast-empty {{
        color: #cbd5f5;
      }}
      h1,
      h2,
      h3 {{
        color: #f1f5f9;
      }}
      .match-list li {{
        background: #132a30;
        box-shadow: 0 12px 32px rgba(0, 0, 0, 0.35);
      }}
      .match-stats {{
        background: #132a30;
        border-color: rgba(45, 212, 191, 0.35);
      }}
      .match-stats summary {{
        color: #e2f3f7;
      }}
      .match-stats-table {{
        background: #0f1f24;
        border-color: rgba(94, 234, 212, 0.25);
        box-shadow: 0 16px 34px rgba(0, 0, 0, 0.45);
      }}
      .match-stats-table thead th {{
        background: rgba(94, 234, 212, 0.16);
        color: #5eead4;
      }}
      .match-stats-table tbody tr + tr th,
      .match-stats-table tbody tr + tr td {{
        border-color: rgba(148, 163, 184, 0.35);
      }}
      .match-stats-table tbody th,
      .match-stats-table tbody td {{
        color: #e2f3f7;
      }}
      .match-stats-table tbody tr[data-team-role="usc"] {{
        background: var(--usc-highlight-row-bg);
        color: var(--usc-highlight-row-text);
      }}
      .match-stats-table tbody tr[data-team-role="opponent"] {{
        background: var(--opponent-highlight-row-bg);
        color: var(--opponent-highlight-row-text);
      }}
      .match-stats-card {{
        background: #0f1f24;
        border-color: rgba(94, 234, 212, 0.25);
        box-shadow: 0 16px 34px rgba(0, 0, 0, 0.45);
      }}
      .match-stats-card h4 {{
        color: #f0f9ff;
      }}
      .match-stats-card pre {{
        background: rgba(15, 118, 110, 0.22);
        color: #f1f5f9;
      }}
      .lineup-link a {{
        background: #14b8a6;
        color: #022c22;
        box-shadow: 0 16px 32px rgba(20, 184, 166, 0.35);
      }}
      .accordion {{
        background: var(--accordion-opponent-bg);
        box-shadow: 0 18px 40px var(--accordion-opponent-shadow);
      }}
      .mvp-overview {{
        background: #132a30;
        box-shadow: 0 18px 40px rgba(0, 0, 0, 0.45);
      }}
      .mvp-overview summary {{
        color: #f1f5f9;
        background: var(--mvp-overview-summary-bg);
        border-bottom: 1px solid rgba(148, 163, 184, 0.35);
      }}
      .mvp-note {{
        color: #cbd5f5;
      }}
      .mvp-card {{
        background: #132a30;
        box-shadow: 0 18px 40px rgba(0, 0, 0, 0.45);
      }}
      .mvp-card summary {{
        color: #f1f5f9;
      }}
      .roster-group details:nth-of-type(2),
      .transfer-group details:nth-of-type(2),
      .news-group details:nth-of-type(2) {{
        background: var(--accordion-usc-bg);
        box-shadow: 0 18px 40px var(--accordion-usc-shadow);
      }}
      .instagram-card {{
        background: #132a30;
        box-shadow: 0 18px 40px rgba(0, 0, 0, 0.45);
      }}
      .season-results-card {{
        background: #132a30;
        box-shadow: 0 18px 40px rgba(0, 0, 0, 0.45);
      }}
      .season-results-card h3 {{
        color: #f1f5f9;
      }}
      .season-results-list {{
        color: #cbd5f5;
      }}
      .season-results-fallback {{
        color: #94a3b8;
      }}
      .season-results-links {{
        background: #0f1f24;
        box-shadow: inset 0 0 0 1px rgba(94, 234, 212, 0.25);
      }}
      .season-results-links h3 {{
        color: #e6f1f3;
      }}
      .season-results-link-list a {{
        color: #93c5fd;
      }}
      .season-results-status {{
        color: #94a3b8;
      }}
      .pwa-install-banner {{
        box-shadow: 0 22px 44px rgba(8, 47, 73, 0.55);
      }}
      .pwa-install-button {{
        color: {THEME_COLORS['mvp_overview_summary_bg']};
      }}
      .pwa-install-dismiss {{
        color: #e2f3f7;
      }}
      .match-result {{
        color: #5eead4;
      }}
      .match-meta {{
        color: #cbd5f5;
      }}
      .transfer-line {{
        color: #dbeafe;
      }}
      .news-meta {{
        color: #9ca3af;
      }}
      .transfer-category {{
        color: #bfdbfe;
      }}
      .roster-number {{
        background: #155e75;
        color: #ecfeff;
      }}
      .roster-official .roster-number {{
        background: #1f2933;
      }}
      .roster-details {{
        color: #cbd5f5;
      }}
      .update-note {{
        background: rgba(15, 118, 110, 0.16);
        color: #ccfbf1;
        border-color: rgba(45, 212, 191, 0.35);
      }}
      .notice-list li {{
        background: linear-gradient(135deg, #7c2d12, #a16207);
        color: #fef3c7;
        box-shadow: 0 20px 48px rgba(250, 204, 21, 0.35);
      }}
      .team-photo figcaption {{
        color: #94a3b8;
      }}
      a {{
        color: #5eead4;
      }}
      .countdown-banner {{
        background: linear-gradient(135deg, rgba(15, 118, 110, 0.8), rgba(45, 212, 191, 0.85));
        color: #ecfeff;
        box-shadow: 0 20px 44px rgba(0, 0, 0, 0.55);
      }}
      .countdown-banner--live {{
        background: linear-gradient(135deg, rgba(190, 18, 60, 0.85), rgba(249, 115, 22, 0.85));
      }}
    }}
  </style>
</head>
<body>
  <main>
    <h1>Nächster USC-Heimgegner:<br><span data-next-opponent>{escape(heading)}</span></h1>
{hero_layout_html}
{notes_html}
    <section>
      <h2>Spiele: {escape(heading)}</h2>
      <ul class=\"match-list\">
        {opponent_items}
      </ul>
    </section>
    <section>
      <h2>Spiele: {escape(USC_CANONICAL_NAME)}</h2>
      <ul class=\"match-list\">
        {usc_items}
      </ul>
    </section>
    <section class=\"lineup-link\">
      <ul>
        {lineup_link_items}
      </ul>
    </section>
    <section class=\"roster-group\">
      <details class=\"accordion\">
        <summary>Kader {escape(heading)}</summary>
        <div class=\"accordion-content\">
{opponent_photo_block}          <ul class=\"roster-list\">
            {opponent_roster_items}
          </ul>
        </div>
      </details>
      <details class=\"accordion\">
        <summary>Kader {escape(USC_CANONICAL_NAME)}</summary>
        <div class=\"accordion-content\">
{usc_photo_block}          <ul class=\"roster-list\">
            {usc_roster_items}
          </ul>
        </div>
      </details>
    </section>
    <section class=\"transfer-group\">
      <details class=\"accordion\">
        <summary>Wechselbörse {escape(heading)}</summary>
        <div class=\"accordion-content\">
          <ul class=\"transfer-list\">
            {opponent_transfer_items}
          </ul>
        </div>
      </details>
      <details class=\"accordion\">
        <summary>Wechselbörse {escape(USC_CANONICAL_NAME)}</summary>
        <div class=\"accordion-content\">
          <ul class=\"transfer-list\">
            {usc_transfer_items}
          </ul>
        </div>
      </details>
    </section>
    <section class=\"news-group\">
      <details class=\"accordion\">
        <summary>News von {escape(heading)}</summary>
        <div class=\"accordion-content\">
          <ul class=\"news-list\">
            {opponent_news_items}
          </ul>
        </div>
      </details>
      <details class=\"accordion\">
        <summary>News von {escape(USC_CANONICAL_NAME)}</summary>
        <div class=\"accordion-content\">
          <ul class=\"news-list\">
            {usc_news_items}
          </ul>
        </div>
      </details>
    </section>
{mvp_section_html}    <section class=\"instagram-group\">
      <h2>Instagram-Links</h2>
      <div class=\"instagram-grid\">
        <article class=\"instagram-card\">
          <h3>{escape(heading)}</h3>
          <ul class=\"instagram-list\">
            {opponent_instagram_items}
          </ul>
        </article>
        <article class=\"instagram-card\">
          <h3>{escape(USC_CANONICAL_NAME)}</h3>
          <ul class=\"instagram-list\">
            {usc_instagram_items}
          </ul>
        </article>
      </div>
    </section>
{season_results_section}
{update_note_html}
  </main>
  <script>
    (() => {{
      const themeColor = "{THEME_COLORS['mvp_overview_summary_bg']}";
      const themeMeta = document.querySelector('meta[name="theme-color"]');
      if (themeMeta) {{
        themeMeta.setAttribute("content", themeColor);
      }}

      const createTimeZoneOffsetGetter = (timeZone) => {{
        try {{
          const formatter = new Intl.DateTimeFormat('en-US', {{
            timeZone,
            hour12: false,
            year: 'numeric',
            month: '2-digit',
            day: '2-digit',
            hour: '2-digit',
            minute: '2-digit',
            second: '2-digit',
          }});
          return (date) => {{
            const parts = formatter.formatToParts(date);
            let year;
            let month;
            let day;
            let hour;
            let minute;
            let second;
            for (const part of parts) {{
              if (part.type === 'year') {{
                year = Number(part.value);
              }} else if (part.type === 'month') {{
                month = Number(part.value);
              }} else if (part.type === 'day') {{
                day = Number(part.value);
              }} else if (part.type === 'hour') {{
                hour = Number(part.value);
              }} else if (part.type === 'minute') {{
                minute = Number(part.value);
              }} else if (part.type === 'second') {{
                second = Number(part.value);
              }}
            }}

            if (
              year === undefined ||
              month === undefined ||
              day === undefined ||
              hour === undefined ||
              minute === undefined ||
              second === undefined
            ) {{
              return Number.NaN;
            }}

            const utcMillis = Date.UTC(
              year,
              month - 1,
              day,
              hour,
              minute,
              second,
            );
            return (date.getTime() - utcMillis) / 60000;
          }};
        }} catch (error) {{
          return null;
        }}
      }};

      const banner = document.querySelector('[data-countdown-banner]');
      if (banner) {{
        const iso = banner.getAttribute('data-kickoff');
        const timeZone = banner.getAttribute('data-timezone') || '{BERLIN_TIMEZONE_NAME}';
        if (iso) {{
          const targetMs = Date.parse(iso);
          if (!Number.isNaN(targetMs)) {{
            const getOffset = createTimeZoneOffsetGetter(timeZone);
            const targetDate = new Date(targetMs);
            const targetOffset = getOffset ? getOffset(targetDate) : Number.NaN;
            const heading = banner.querySelector('[data-countdown-heading]');
            const display = banner.querySelector('[data-countdown-display]');
            const pad = (value) => String(value).padStart(2, '0');
            const plural = (value, singular, pluralForm) =>
              value + ' ' + (value === 1 ? singular : pluralForm);
            const update = () => {{
              const now = new Date();
              let diff = targetMs - now.getTime();

              if (
                getOffset &&
                Number.isFinite(targetOffset)
              ) {{
                const nowOffset = getOffset(now);
                if (Number.isFinite(nowOffset)) {{
                  diff -= (targetOffset - nowOffset) * 60000;
                }}
              }}

              const isLive = diff <= 0;
              const totalSeconds = Math.floor(Math.abs(diff) / 1000);
              const days = Math.floor(totalSeconds / 86400);
              const hours = Math.floor((totalSeconds % 86400) / 3600);
              const minutes = Math.floor((totalSeconds % 3600) / 60);
              const seconds = totalSeconds % 60;
              const parts = [];
              if (days > 0) {{
                parts.push(plural(days, 'Tag', 'Tage'));
              }}
              let timeLabel = pad(hours) + ':' + pad(minutes) + ':' + pad(seconds);
              if (isLive) {{
                timeLabel = '+' + timeLabel;
                banner.classList.add('countdown-banner--live');
                if (heading) {{
                  heading.textContent = 'Live';
                }}
              }} else {{
                banner.classList.remove('countdown-banner--live');
                if (heading) {{
                  heading.textContent = 'Countdown';
                }}
              }}
              parts.push(timeLabel);
              if (display) {{
                display.textContent = parts.join(' · ');
              }}
            }};

            update();
            window.setInterval(update, 1000);
          }}
        }}
      }}

      const stopwatch = document.querySelector('[data-stopwatch]');
      if (stopwatch) {{
        const display = stopwatch.querySelector('[data-stopwatch-display]');
        const startButton = stopwatch.querySelector('[data-stopwatch-start]');
        const stopButton = stopwatch.querySelector('[data-stopwatch-stop]');
        const resetButton = stopwatch.querySelector('[data-stopwatch-reset]');

        let startTimestamp = 0;
        let accumulatedMs = 0;
        let intervalId;

        const formatTime = (totalMs) => {{
          const totalSeconds = Math.floor(totalMs / 1000);
          const minutes = Math.floor(totalSeconds / 60);
          const seconds = totalSeconds % 60;
          return (
            String(minutes).padStart(2, '0') + ':' + String(seconds).padStart(2, '0')
          );
        }};

        const stopInterval = () => {{
          if (typeof intervalId === 'number') {{
            window.clearInterval(intervalId);
          }}
          intervalId = undefined;
        }};

        const render = () => {{
          const runningMs = startTimestamp ? Date.now() - startTimestamp : 0;
          const totalMs = accumulatedMs + Math.max(runningMs, 0);
          if (display) {{
            display.textContent = formatTime(totalMs);
          }}
        }};

        const setRunning = (running) => {{
          stopwatch.classList.toggle('stopwatch--running', running);
        }};

        const start = () => {{
          if (startTimestamp) {{
            return;
          }}
          startTimestamp = Date.now();
          stopInterval();
          intervalId = window.setInterval(render, 200);
          setRunning(true);
          render();
        }};

        const stop = () => {{
          if (!startTimestamp) {{
            return;
          }}
          accumulatedMs += Date.now() - startTimestamp;
          startTimestamp = 0;
          stopInterval();
          setRunning(false);
          render();
        }};

        const reset = () => {{
          accumulatedMs = 0;
          startTimestamp = 0;
          stopInterval();
          setRunning(false);
          render();
        }};

        startButton?.addEventListener('click', start);
        stopButton?.addEventListener('click', stop);
        resetButton?.addEventListener('click', reset);

        stopwatch.addEventListener('toggle', () => {{
          if (!stopwatch.open) {{
            stop();
          }}
        }});

        document.addEventListener('visibilitychange', () => {{
          if (document.visibilityState !== 'visible' && startTimestamp) {{
            accumulatedMs += Date.now() - startTimestamp;
            startTimestamp = Date.now();
          }}
          render();
        }});

        render();
      }}

    }})();
  </script>
</body>
</html>
"""

    return html


__all__ = [
    "BERLIN_TZ",
    "DEFAULT_SCHEDULE_URL",
    "NEWS_LOOKBACK_DAYS",
    "NewsItem",
    "Match",
    "MatchResult",
    "RosterMember",
    "MatchStatsTotals",
    "TransferItem",
    "TEAM_HOMEPAGES",
    "TEAM_ROSTER_IDS",
    "TABLE_URL",
    "VBL_NEWS_URL",
    "VBL_PRESS_URL",
    "WECHSELBOERSE_URL",
    "USC_HOMEPAGE",
    "collect_team_news",
    "collect_team_transfers",
    "collect_match_stats_totals",
    "collect_instagram_links",
    "collect_team_roster",
    "collect_team_photo",
    "build_html_report",
    "download_schedule",
    "get_team_homepage",
    "get_team_roster_url",
    "fetch_team_news",
    "fetch_schedule",
    "find_last_matches_for_team",
    "find_next_match_for_team",
    "find_next_usc_home_match",
    "load_schedule_from_file",
    "parse_roster",
    "parse_schedule",
]<|MERGE_RESOLUTION|>--- conflicted
+++ resolved
@@ -3757,14 +3757,7 @@
         f"          {meta_html}",
         "        </div>",
         "      </div>",
-<<<<<<< HEAD
         *hero_secondary_lines,
-=======
-        indent(broadcast_box_html, "      ").rstrip(),
-        indent(stopwatch_box_html, "      ").rstrip(),
-        indent(set_break_12_box_html, "      ").rstrip(),
-        indent(set_break_23_box_html, "      ").rstrip(),
->>>>>>> 8ea3b3c2
         "    </div>",
     ]
     hero_layout_html = "\n".join(hero_layout_lines)
