from __future__ import annotations

import base64
import csv
import time
from dataclasses import dataclass, replace
import re
from datetime import date, datetime, timedelta
from pathlib import Path
import mimetypes
from html import escape, unescape
from io import BytesIO, StringIO
from typing import Any, Dict, Iterable, List, Mapping, Optional, Sequence, Tuple
from zoneinfo import ZoneInfo
from urllib.parse import parse_qs, urljoin, urlparse
from email.utils import parsedate_to_datetime
import xml.etree.ElementTree as ET
from textwrap import indent

from PyPDF2 import PdfReader
from PyPDF2.errors import PdfReadError

import requests
from bs4 import BeautifulSoup, Tag

from .broadcast_plan import (
    BROADCAST_PLAN,
    REFERENCE_KICKOFF_TIME,
)
from .broadcast_satzpause12 import BROADCAST_PLAN as FIRST_SET_BREAK_PLAN
from .broadcast_satzpause23 import BROADCAST_PLAN as SECOND_SET_BREAK_PLAN

DEFAULT_SCHEDULE_URL = "https://www.volleyball-bundesliga.de/servlet/league/PlayingScheduleCsvExport?matchSeriesId=776311171"
SCHEDULE_PAGE_URL = (
    "https://www.volleyball-bundesliga.de/cms/home/"
    "1_bundesliga_frauen/statistik/hauptrunde/spielplan.xhtml?playingScheduleMode=full"
)
TABLE_URL = "https://www.volleyball-bundesliga.de/cms/home/1_bundesliga_frauen/statistik/hauptrunde/tabelle_hauptrunde.xhtml"
VBL_NEWS_URL = "https://www.volleyball-bundesliga.de/cms/home/1_bundesliga_frauen/news/news.xhtml"
VBL_BASE_URL = "https://www.volleyball-bundesliga.de/"
VBL_PRESS_URL = "https://www.volleyball-bundesliga.de/cms/home/1_bundesliga_frauen/news/pressespiegel.xhtml"
WECHSELBOERSE_URL = "https://www.volleyball-bundesliga.de/cms/home/1_bundesliga_frauen/teams_spielerinnen/wechselboerse.xhtml"
TEAM_PAGE_URL = "https://www.volleyball-bundesliga.de/cms/home/1_bundesliga_frauen/teams_spielerinnen/mannschaften.xhtml"
BERLIN_TIMEZONE_NAME = "Europe/Berlin"
BERLIN_TZ = ZoneInfo(BERLIN_TIMEZONE_NAME)
USC_CANONICAL_NAME = "USC Münster"
USC_HOMEPAGE = "https://www.usc-muenster.de/"

# Farbkonfiguration für Hervorhebungen von USC und Gegner.
# Werte können bei Bedarf angepasst werden, um die farbliche Darstellung global zu ändern.
HIGHLIGHT_COLORS: Dict[str, Dict[str, str]] = {
    "usc": {
        "row_bg": "#dcfce7",
        "row_text": "#047857",
        "legend_dot": "#16a34a",
        "accordion_bg": "#dcfce7",
        "accordion_shadow": "rgba(22, 163, 74, 0.08)",
        "card_border": "rgba(45, 212, 191, 0.55)",
        "card_shadow": "rgba(45, 212, 191, 0.16)",
        "mvp_bg": "rgba(16, 185, 129, 0.12)",
        "mvp_border": "rgba(5, 150, 105, 0.24)",
        "mvp_score": "#047857",
        "dark_row_bg": "rgba(22, 163, 74, 0.25)",
        "dark_row_text": "#bbf7d0",
        "dark_accordion_bg": "#1a4f3a",
        "dark_accordion_shadow": "rgba(74, 222, 128, 0.26)",
    },
    "opponent": {
        "row_bg": "#e0f2fe",
        "row_text": "#1d4ed8",
        "legend_dot": "#2563eb",
        "accordion_bg": "#e0f2fe",
        "accordion_shadow": "rgba(30, 64, 175, 0.08)",
        "card_border": "rgba(59, 130, 246, 0.35)",
        "card_shadow": "rgba(59, 130, 246, 0.18)",
        "mvp_bg": "rgba(59, 130, 246, 0.12)",
        "mvp_border": "rgba(37, 99, 235, 0.22)",
        "mvp_score": "#1d4ed8",
        "dark_row_bg": "rgba(59, 130, 246, 0.18)",
        "dark_row_text": "#bfdbfe",
        "dark_accordion_bg": "#1c3f5f",
        "dark_accordion_shadow": "rgba(56, 189, 248, 0.28)",
    },
}

THEME_COLORS: Dict[str, str] = {
    "mvp_overview_summary_bg": "#0f766e",
    "dark_mvp_overview_summary_bg": "rgba(253, 186, 116, 0.35)",
}

INTERNATIONAL_MATCHES_LINK: tuple[str, str] = (
    "internationale_spiele.html",
    "Internationale Spiele 2025/26",
)

REQUEST_HEADERS = {
    "User-Agent": "Mozilla/5.0 (compatible; usc-kommentatoren/1.0; +https://github.com/)"
}
HTML_ACCEPT_HEADER = {"Accept": "text/html,application/xhtml+xml"}
RSS_ACCEPT_HEADER = {"Accept": "application/rss+xml,text/xml"}
NEWS_LOOKBACK_DAYS = 14
INSTAGRAM_SEARCH_URL = "https://duckduckgo.com/html/"

GERMAN_STOPWORDS = {
    "aber",
    "als",
    "am",
    "auch",
    "auf",
    "aus",
    "bei",
    "bin",
    "bis",
    "da",
    "damit",
    "dann",
    "der",
    "die",
    "das",
    "dass",
    "den",
    "des",
    "dem",
    "ein",
    "eine",
    "einen",
    "einem",
    "er",
    "es",
    "für",
    "hat",
    "haben",
    "ich",
    "im",
    "in",
    "ist",
    "mit",
    "nach",
    "nicht",
    "noch",
    "oder",
    "sein",
    "sind",
    "so",
    "und",
    "vom",
    "von",
    "vor",
    "war",
    "wie",
    "wir",
    "zu",
}

SEARCH_TRANSLATION = str.maketrans(
    {
        "ä": "ae",
        "ö": "oe",
        "ü": "ue",
        "Ä": "ae",
        "Ö": "oe",
        "Ü": "ue",
        "ß": "ss",
    }
)


@dataclass(frozen=True)
class MatchResult:
    score: str
    total_points: Optional[str]
    sets: tuple[str, ...]

    @property
    def summary(self) -> str:
        segments: list[str] = [self.score]
        if self.total_points:
            segments.append(f"/ {self.total_points}")
        if self.sets:
            segments.append(f"({' '.join(self.sets)})")
        return " ".join(segments)


@dataclass(frozen=True)
class MVPSelection:
    medal: Optional[str]
    name: str
    team: Optional[str] = None


@dataclass(frozen=True)
class Match:
    kickoff: datetime
    home_team: str
    away_team: str
    host: str
    location: str
    result: Optional[MatchResult]
    match_number: Optional[str] = None
    match_id: Optional[str] = None
    info_url: Optional[str] = None
    stats_url: Optional[str] = None
    scoresheet_url: Optional[str] = None
    referees: Tuple[str, ...] = ()
    attendance: Optional[str] = None
    mvps: Tuple[MVPSelection, ...] = ()

    @property
    def is_finished(self) -> bool:
        return self.result is not None


@dataclass(frozen=True)
class RosterMember:
    number_label: Optional[str]
    number_value: Optional[int]
    name: str
    role: str
    is_official: bool
    height: Optional[str]
    birthdate_label: Optional[str]
    nationality: Optional[str]


    @property
    def formatted_birthdate(self) -> Optional[str]:
        parsed = self.birthdate_value
        if parsed:
            return parsed.strftime("%d.%m.%Y")
        if not self.birthdate_label:
            return None
        value = self.birthdate_label.strip()
        return value or None

    @property
    def birthdate_value(self) -> Optional[date]:
        if not self.birthdate_label:
            return None
        value = self.birthdate_label.strip()
        if not value:
            return None
        for fmt in ("%d.%m.%Y", "%d.%m.%y"):
            try:
                parsed = datetime.strptime(value, fmt)
            except ValueError:
                continue
            return parsed.date()
        return None


@dataclass(frozen=True)
class MatchStatsTotals:
    team_name: str
    header_lines: Tuple[str, ...]
    totals_line: str
    metrics: Optional["MatchStatsMetrics"] = None


@dataclass(frozen=True)
class MatchStatsMetrics:
    serves_attempts: int
    serves_errors: int
    serves_points: int
    receptions_attempts: int
    receptions_errors: int
    receptions_positive_pct: str
    receptions_perfect_pct: str
    attacks_attempts: int
    attacks_errors: int
    attacks_blocked: int
    attacks_points: int
    attacks_success_pct: str
    blocks_points: int


@dataclass(frozen=True)
class NewsItem:
    title: str
    url: str
    source: str
    published: Optional[datetime]
    search_text: str = ""

    @property
    def formatted_date(self) -> Optional[str]:
        if not self.published:
            return None
        return self.published.astimezone(BERLIN_TZ).strftime("%d.%m.%Y %H:%M")


@dataclass(frozen=True)
class TransferItem:
    date: Optional[datetime]
    date_label: str
    category: Optional[str]
    type_code: str
    name: str
    url: Optional[str]
    nationality: str
    info: str
    related_club: str

    @property
    def formatted_date(self) -> str:
        if self.date:
            return self.date.strftime("%d.%m.%Y")
        return self.date_label

@dataclass(frozen=True)
class KeywordSet:
    keywords: Tuple[str, ...]
    strong: Tuple[str, ...]


def simplify_text(value: str) -> str:
    simplified = value.translate(SEARCH_TRANSLATION).lower()
    simplified = re.sub(r"\s+", " ", simplified)
    return simplified.strip()


def build_keywords(*names: str) -> KeywordSet:
    keywords: set[str] = set()
    strong: set[str] = set()
    for name in names:
        simplified = simplify_text(name)
        if not simplified:
            continue
        keywords.add(simplified)
        strong.add(simplified)
        condensed = simplified.replace(" ", "")
        if condensed:
            keywords.add(condensed)
            if condensed != simplified:
                strong.add(condensed)
        tokens = [token for token in re.split(r"[^a-z0-9]+", simplified) if token]
        keywords.update(tokens)
    return KeywordSet(tuple(sorted(keywords)), tuple(sorted(strong)))


def matches_keywords(text: str, keyword_set: KeywordSet) -> bool:
    keywords = keyword_set.keywords
    strong_keywords = keyword_set.strong
    haystack = simplify_text(text)
    if not haystack or not keywords:
        return False

    phrase_keywords = [keyword for keyword in keywords if " " in keyword]
    for keyword in phrase_keywords:
        if keyword and keyword in haystack:
            return True

    hits = {keyword for keyword in keywords if keyword and keyword in haystack}
    if not hits:
        return False

    if len(hits) >= 2:
        return True

    # Accept single matches only when they correspond to the condensed team
    # name (e.g. ``uscmunster``), not generic tokens like "Volleys".
    return any(keyword in hits for keyword in strong_keywords if keyword)


def _http_get(
    url: str,
    *,
    headers: Optional[Dict[str, str]] = None,
    params: Optional[Dict[str, str]] = None,
    retries: int = 5,
    delay_seconds: float = 2.0,
) -> requests.Response:
    last_error: Optional[Exception] = None
    merged_headers = dict(REQUEST_HEADERS)
    if headers:
        merged_headers.update(headers)
    for attempt in range(retries):
        try:
            response = requests.get(
                url,
                timeout=30,
                headers=merged_headers,
                params=params,
            )
            response.raise_for_status()
            return response
        except requests.RequestException as exc:  # pragma: no cover - network errors
            last_error = exc
            if attempt == retries - 1:
                raise
            backoff = delay_seconds * (2 ** attempt)
            time.sleep(backoff)
    else:  # pragma: no cover
        if last_error:
            raise last_error
        raise RuntimeError("Unbekannter Fehler beim Abrufen von Daten.")


def fetch_html(
    url: str,
    *,
    retries: int = 5,
    delay_seconds: float = 2.0,
    headers: Optional[Dict[str, str]] = None,
    params: Optional[Dict[str, str]] = None,
) -> str:
    response = _http_get(
        url,
        headers={**HTML_ACCEPT_HEADER, **(headers or {})},
        params=params,
        retries=retries,
        delay_seconds=delay_seconds,
    )
    return response.text


def fetch_rss(
    url: str,
    *,
    retries: int = 5,
    delay_seconds: float = 2.0,
) -> str:
    response = _http_get(
        url,
        headers=RSS_ACCEPT_HEADER,
        retries=retries,
        delay_seconds=delay_seconds,
    )
    return response.text


DATE_PATTERN = re.compile(
    r"(?P<day>\d{1,2})\.(?P<month>\d{1,2})\.(?P<year>\d{2,4})(?:,\s*(?P<hour>\d{1,2}):(?P<minute>\d{2}))?"
)


def parse_date_label(value: str) -> Optional[datetime]:
    match = DATE_PATTERN.search(value)
    if not match:
        return None
    day = int(match.group("day"))
    month = int(match.group("month"))
    year = int(match.group("year"))
    if year < 100:
        year += 2000
    hour = int(match.group("hour")) if match.group("hour") else 0
    minute = int(match.group("minute")) if match.group("minute") else 0
    try:
        return datetime(year, month, day, hour, minute, tzinfo=BERLIN_TZ)
    except ValueError:
        return None


def _download_schedule_text(
    url: str,
    *,
    retries: int = 5,
    delay_seconds: float = 2.0,
) -> str:
    response = _http_get(
        url,
        retries=retries,
        delay_seconds=delay_seconds,
    )
    return response.text


def fetch_schedule(
    url: str = DEFAULT_SCHEDULE_URL,
    *,
    retries: int = 5,
    delay_seconds: float = 2.0,
) -> List[Match]:
    csv_text = _download_schedule_text(url, retries=retries, delay_seconds=delay_seconds)
    return parse_schedule(csv_text)


def download_schedule(
    destination: Path,
    *,
    url: str = DEFAULT_SCHEDULE_URL,
    retries: int = 5,
    delay_seconds: float = 2.0,
) -> Path:
    csv_text = _download_schedule_text(url, retries=retries, delay_seconds=delay_seconds)
    destination.parent.mkdir(parents=True, exist_ok=True)
    destination.write_text(csv_text, encoding="utf-8")
    return destination


def fetch_schedule_match_metadata(
    url: str = SCHEDULE_PAGE_URL,
    *,
    retries: int = 5,
    delay_seconds: float = 2.0,
) -> Dict[str, Dict[str, Optional[str]]]:
    response = _http_get(
        url,
        retries=retries,
        delay_seconds=delay_seconds,
    )
    soup = BeautifulSoup(response.text, "html.parser")
    metadata: Dict[str, Dict[str, Optional[str]]] = {}
    current_match_id: Optional[str] = None

    rows = soup.select("table tr")
    for row in rows:
        id_cell = row.find("td", id=re.compile(r"^match_(\d+)$"))
        if id_cell and id_cell.has_attr("id"):
            match = re.search(r"match_(\d+)", id_cell["id"])
            if match:
                current_match_id = match.group(1)

        cells = row.find_all("td")
        if len(cells) < 2:
            continue
        number_text = cells[1].get_text(strip=True)
        if not number_text or not number_text.isdigit():
            continue

        match_number = number_text
        entry = metadata.setdefault(
            match_number,
            {
                "match_id": None,
                "info_url": None,
                "stats_url": None,
                "scoresheet_url": None,
            },
        )
        if current_match_id:
            entry["match_id"] = current_match_id

        for anchor in row.select("a[href]"):
            href = anchor["href"]
            full_href = urljoin(VBL_BASE_URL, href)
            title = (anchor.get("title") or "").lower()
            if "matchdetails" in href.lower():
                entry["info_url"] = full_href
            elif "scoresheet" in href.lower():
                entry["scoresheet_url"] = full_href
            elif "statistik" in title or "uploads" in href.lower():
                entry["stats_url"] = full_href

    return metadata


def build_match_details_url(match_id: str) -> str:
    return (
        "https://www.volleyball-bundesliga.de/popup/matchSeries/matchDetails.xhtml"
        f"?matchId={match_id}&hideHistoryBackButton=true"
    )


MVP_NAME_PART = r"[A-ZÄÖÜÀ-ÖØ-Þ][A-Za-zÄÖÜÖÄÜà-öø-ÿß'`´\-]*"
MVP_PAREN_PATTERN = re.compile(
    rf"({MVP_NAME_PART}(?:\s+{MVP_NAME_PART})*)\s*\((Gold|Silber|Silver)\)",
    re.IGNORECASE,
)
MVP_COLON_PATTERN = re.compile(
    r"MVP\s*(Gold|Silber|Silver)\s*[:\-]\s*([^,;.()]+)",
    re.IGNORECASE,
)
MVP_SUFFIX_PATTERN = re.compile(
    r"(Gold|Silber|Silver)[-\s]*MVP\s*[:\-]?\s*([^,;.()]+)",
    re.IGNORECASE,
)
MVP_KEYWORD_PATTERN = re.compile(r"MVP", re.IGNORECASE)
MVP_LOWERCASE_PARTS = {
    "de",
    "da",
    "del",
    "van",
    "von",
    "der",
    "den",
    "la",
    "le",
    "di",
    "dos",
    "das",
    "du",
}


def _normalize_medal_label(label: str) -> Optional[str]:
    normalized = label.strip().lower()
    if not normalized:
        return None
    if normalized == "silver":
        normalized = "silber"
    if normalized == "gold":
        return "Gold"
    if normalized == "silber":
        return "Silber"
    return None


def _clean_mvp_name(value: str) -> Optional[str]:
    tokens = [token for token in re.split(r"\s+", value.strip()) if token]
    if not tokens:
        return None
    collected: List[str] = []
    for token in reversed(tokens):
        cleaned = token.strip(",;:-")
        if not cleaned:
            continue
        lower = cleaned.lower()
        if not collected:
            collected.append(cleaned)
            continue
        if cleaned[0].isupper() or lower in MVP_LOWERCASE_PARTS:
            collected.append(cleaned)
        else:
            break
    collected.reverse()
    if not collected:
        return None
    return " ".join(collected)


def _extract_mvp_entries_from_text(text: str) -> Dict[str, str]:
    compact = " ".join(text.split())
    if not compact or "mvp" not in compact.lower():
        return {}
    winners: Dict[str, str] = {}
    for pattern in (MVP_PAREN_PATTERN,):
        for match in pattern.finditer(compact):
            medal = _normalize_medal_label(match.group(2))
            name = _clean_mvp_name(match.group(1))
            if medal and name and medal not in winners:
                winners[medal] = name
    for pattern in (MVP_COLON_PATTERN, MVP_SUFFIX_PATTERN):
        for match in pattern.finditer(compact):
            medal = _normalize_medal_label(match.group(1))
            name = _clean_mvp_name(match.group(2))
            if medal and name and medal not in winners:
                winners[medal] = name
    return winners


def _parse_match_mvps_from_text(soup: BeautifulSoup) -> Tuple[MVPSelection, ...]:
    collected: Dict[str, str] = {}
    seen_texts: set[str] = set()
    candidates: List[str] = []

    for element in soup.select(".hint"):
        text = element.get_text(" ", strip=True)
        compact = " ".join(text.split())
        if compact and compact not in seen_texts and MVP_KEYWORD_PATTERN.search(compact):
            candidates.append(compact)
            seen_texts.add(compact)

    for node in soup.find_all(string=MVP_KEYWORD_PATTERN):
        text = str(node)
        compact = " ".join(text.split())
        if compact and compact not in seen_texts:
            candidates.append(compact)
            seen_texts.add(compact)

    for text in candidates:
        entries = _extract_mvp_entries_from_text(text)
        for medal in ("Gold", "Silber"):
            if medal in entries and medal not in collected:
                collected[medal] = entries[medal]
        for medal, name in entries.items():
            if medal not in collected:
                collected[medal] = name
        if len(collected) >= 2:
            break

    if not collected:
        return ()

    ordered: List[MVPSelection] = []
    for medal in ("Gold", "Silber"):
        name = collected.get(medal)
        if name:
            ordered.append(MVPSelection(medal=medal, name=name, team=None))
    for medal, name in collected.items():
        if medal not in {"Gold", "Silber"}:
            ordered.append(MVPSelection(medal=medal, name=name, team=None))
    return tuple(ordered)


def _parse_match_mvps_from_table(soup: BeautifulSoup) -> List[MVPSelection]:
    header = soup.select_one(
        ".samsContentBoxHeader:-soup-contains(\"Most Valuable Player\")"
    )
    if not header:
        return []
    container = header.find_next(class_="samsContentBoxContent")
    if not container:
        return []

    team_names = [
        cell.get_text(" ", strip=True)
        for cell in soup.select(".samsMatchDetailsTeamName")
        if cell.get_text(strip=True)
    ]
    teams_by_id: Dict[str, str] = {}
    if team_names:
        teams_by_id["mvpTeam1"] = team_names[0]
        if len(team_names) > 1:
            teams_by_id["mvpTeam2"] = team_names[1]

    raw_entries: List[Dict[str, Optional[str]]] = []
    for index, cell in enumerate(container.select("td")):
        block = cell.select_one(".samsOutputMvp")
        if not block:
            continue
        name_anchor = block.select_one(".samsOutputMvpPlayerName a")
        if not name_anchor:
            continue
        name = name_anchor.get_text(strip=True)
        if not name:
            continue

        medal: Optional[str] = None
        medal_image = block.select_one(".samsOutputMvpMedalImage img[src]")
        if medal_image:
            source = medal_image["src"].lower()
            if "gold" in source:
                medal = "Gold"
            elif "silber" in source or "silver" in source:
                medal = "Silber"
        if not medal:
            extracted = _extract_mvp_entries_from_text(block.get_text(" ", strip=True))
            if "Gold" in extracted:
                medal = "Gold"
            elif "Silber" in extracted:
                medal = "Silber"
            elif extracted:
                medal = next(iter(extracted.keys()))

        team: Optional[str] = None
        cell_id = cell.get("id")
        if cell_id and cell_id in teams_by_id:
            team = teams_by_id[cell_id]
        elif team_names and index < len(team_names):
            team = team_names[index]

        raw_entries.append({"medal": medal, "name": name, "team": team})

    if not raw_entries:
        return []

    used_medals = {entry["medal"] for entry in raw_entries if entry.get("medal")}
    for entry in raw_entries:
        if entry.get("medal"):
            continue
        for candidate in ("Gold", "Silber"):
            if candidate not in used_medals:
                entry["medal"] = candidate
                used_medals.add(candidate)
                break

    selections: List[MVPSelection] = []
    for entry in raw_entries:
        name = entry.get("name")
        if not name:
            continue
        medal = entry.get("medal")
        team = entry.get("team")
        team_value = team.strip() if isinstance(team, str) and team.strip() else None
        selections.append(MVPSelection(medal=medal, name=name, team=team_value))
    return selections


def _parse_match_mvps(soup: BeautifulSoup) -> Tuple[MVPSelection, ...]:
    table_entries = _parse_match_mvps_from_table(soup)
    if table_entries:
        return tuple(table_entries)
    return _parse_match_mvps_from_text(soup)


def fetch_match_details(
    match_id: str,
    *,
    retries: int = 5,
    delay_seconds: float = 2.0,
) -> Dict[str, object]:
    url = build_match_details_url(match_id)
    response = _http_get(
        url,
        retries=retries,
        delay_seconds=delay_seconds,
    )
    soup = BeautifulSoup(response.text, "html.parser")
    referees: List[str] = []
    attendance: Optional[str] = None

    for table in soup.select("table"):
        for row in table.select("tr"):
            cells = [
                cell.get_text(" ", strip=True)
                for cell in row.find_all(["th", "td"])
            ]
            if len(cells) < 2:
                continue
            label = cells[0].lower()
            value = _normalize_schedule_field(cells[1])
            if not value:
                continue
            if "schiedsrichter" in label and "linienrichter" not in label:
                referees.append(value)
            elif "zuschauer" in label:
                attendance = value

    mvps = _parse_match_mvps(soup)

    return {
        "referees": tuple(referees),
        "attendance": attendance,
        "mvps": mvps,
    }


def enrich_match(
    match: Match,
    metadata: Dict[str, Dict[str, Optional[str]]],
    detail_cache: Dict[str, Dict[str, object]],
) -> Match:
    match_number = match.match_number
    meta = metadata.get(match_number) if match_number else None

    match_id = match.match_id or (meta.get("match_id") if meta else None)
    info_url = match.info_url or (meta.get("info_url") if meta else None)
    stats_url = match.stats_url or (meta.get("stats_url") if meta else None)
    scoresheet_url = match.scoresheet_url or (meta.get("scoresheet_url") if meta else None)

    referees = tuple(match.referees) if match.referees else ()
    attendance = match.attendance
    mvps = tuple(match.mvps) if match.mvps else ()

    if match_id:
        detail = detail_cache.get(match_id)
        if detail is None:
            detail = fetch_match_details(match_id)
            detail_cache[match_id] = detail
        fetched_referees = detail.get("referees") or ()
        if fetched_referees:
            referees = tuple(fetched_referees)
        fetched_attendance = detail.get("attendance")
        if fetched_attendance:
            attendance = fetched_attendance
        fetched_mvps = detail.get("mvps") or ()
        if fetched_mvps:
            normalized: List[MVPSelection] = []
            for entry in fetched_mvps:
                if isinstance(entry, MVPSelection):
                    normalized.append(entry)
                elif isinstance(entry, (tuple, list)) and len(entry) >= 2:
                    medal = entry[0] if entry[0] is not None else None
                    name = str(entry[1])
                    team = entry[2] if len(entry) > 2 else None
                    normalized.append(
                        MVPSelection(
                            medal=str(medal) if medal not in {None, ""} else None,
                            name=name,
                            team=str(team) if team not in {None, ""} else None,
                        )
                    )
            if normalized:
                mvps = tuple(normalized)

    return replace(
        match,
        match_number=match_number,
        match_id=match_id,
        info_url=info_url,
        stats_url=stats_url,
        scoresheet_url=scoresheet_url,
        referees=referees,
        attendance=attendance,
        mvps=mvps,
    )


def enrich_matches(
    matches: Sequence[Match],
    metadata: Dict[str, Dict[str, Optional[str]]],
    detail_cache: Optional[Dict[str, Dict[str, object]]] = None,
) -> List[Match]:
    cache = detail_cache if detail_cache is not None else {}
    return [enrich_match(match, metadata, cache) for match in matches]


def _download_roster_text(
    url: str,
    *,
    retries: int = 5,
    delay_seconds: float = 2.0,
) -> str:
    response = _http_get(
        url,
        headers={"Accept": "text/csv"},
        retries=retries,
        delay_seconds=delay_seconds,
    )
    return response.content.decode("latin-1")

OFFICIAL_ROLE_PRIORITY: Tuple[str, ...] = (
    "Trainer",
    "Co-Trainer",
    "Co-Trainer (Scout)",
    "Statistiker",
    "Physiotherapeut",
    "Arzt",
)


def _official_sort_key(member: RosterMember) -> Tuple[int, str, str]:
    role = (member.role or "").strip()
    normalized = role.lower()
    order = len(OFFICIAL_ROLE_PRIORITY)
    for index, label in enumerate(OFFICIAL_ROLE_PRIORITY):
        if normalized == label.lower():
            order = index
            break
    return (order, normalized, member.name.lower())


def parse_roster(csv_text: str) -> List[RosterMember]:
    buffer = StringIO(csv_text)
    reader = csv.DictReader(buffer, delimiter=";", quotechar="\"")
    players: List[RosterMember] = []
    officials: List[RosterMember] = []
    for row in reader:
        name = (row.get("Titel Vorname Nachname") or "").strip()
        if not name:
            continue
        number_raw = (row.get("Trikot") or "").strip()
        role = (row.get("Position/Funktion Offizieller") or "").strip()
        height = (row.get("Größe") or "").strip()
        birthdate = (row.get("Geburtsdatum") or "").strip()
        nationality = (row.get("Staatsangehörigkeit") or "").strip()
        number_value: Optional[int] = None
        is_official = True
        if number_raw:
            compact = number_raw.replace(" ", "")
            if compact.isdigit():
                number_value = int(compact)
                is_official = False
        member = RosterMember(
            number_label=number_raw or None,
            number_value=number_value,
            name=name,
            role=role,
            is_official=is_official,
            height=height or None,
            birthdate_label=birthdate or None,
            nationality=nationality or None,
        )
        if member.is_official:
            officials.append(member)
        else:
            players.append(member)

    players.sort(
        key=lambda member: (
            member.number_value if member.number_value is not None else 10_000,
            member.name.lower(),
        )
    )
    officials.sort(key=_official_sort_key)
    return players + officials


def collect_team_roster(
    team_name: str,
    directory: Path,
    *,
    retries: int = 5,
    delay_seconds: float = 2.0,
) -> List[RosterMember]:
    url = get_team_roster_url(team_name)
    if not url:
        return []
    csv_text = _download_roster_text(url, retries=retries, delay_seconds=delay_seconds)
    directory.mkdir(parents=True, exist_ok=True)
    slug = slugify_team_name(team_name) or "team"
    destination = directory / f"{slug}.csv"
    destination.write_text(csv_text, encoding="utf-8")
    return parse_roster(csv_text)


def load_schedule_from_file(path: Path) -> List[Match]:
    csv_text = path.read_text(encoding="utf-8")
    return parse_schedule(csv_text)


def parse_schedule(csv_text: str) -> List[Match]:
    buffer = StringIO(csv_text)
    reader = csv.DictReader(buffer, delimiter=";", quotechar="\"")
    matches: List[Match] = []
    for row in reader:
        try:
            kickoff = parse_kickoff(row["Datum"], row["Uhrzeit"])
        except (KeyError, ValueError):
            continue

        home_team = row.get("Mannschaft 1", "").strip()
        away_team = row.get("Mannschaft 2", "").strip()
        host = row.get("Gastgeber", "").strip()
        location = row.get("Austragungsort", "").strip()
        result = build_match_result(row)
        match_number = (row.get("#") or "").strip() or None
        attendance = _normalize_schedule_field(row.get("Zuschauerzahl"))
        referee_entries = _parse_referee_field(row.get("Schiedsgericht"))

        matches.append(
            Match(
                kickoff=kickoff,
                home_team=home_team,
                away_team=away_team,
                host=host,
                location=location,
                result=result,
                match_number=match_number,
                referees=referee_entries,
                attendance=attendance,
            )
        )
    return matches


def _normalize_schedule_field(raw: Optional[str]) -> Optional[str]:
    if raw is None:
        return None
    value = raw.strip()
    if not value or value in {"-", "–"}:
        return None
    return value


def _parse_referee_field(raw: Optional[str]) -> Tuple[str, ...]:
    value = _normalize_schedule_field(raw)
    if not value:
        return ()

    # Normalize HTML artefacts and unify separators that might appear in the
    # exported CSV. The VBL recently switched to including HTML line breaks and
    # HTML entities (e.g. ``&nbsp;``) in the referee column.  We also accept
    # common alternative separators such as ``|`` or newlines.
    normalized = unescape(value).replace("\xa0", " ")
    normalized = re.sub(r"<br\s*/?>", "\n", normalized, flags=re.IGNORECASE)

    parts = re.split(r"[\n;,/|]", normalized)
    referees: List[str] = []
    for part in parts:
        cleaned = part.strip(" \t-–·")
        cleaned = re.sub(
            r"^(?:\d+\.\s*)?(?:schiedsrichter(?:\*?in)?|sr)\s*:?\s*",
            "",
            cleaned,
            flags=re.IGNORECASE,
        )
        if cleaned:
            referees.append(cleaned)

    return tuple(referees)


def parse_kickoff(date_str: str, time_str: str) -> datetime:
    combined = f"{date_str.strip()} {time_str.strip()}"
    kickoff = datetime.strptime(combined, "%d.%m.%Y %H:%M:%S")
    return kickoff.replace(tzinfo=BERLIN_TZ)


RESULT_PATTERN = re.compile(
    r"\s*(?P<score>\d+:\d+)"
    r"(?:\s*/\s*(?P<points>\d+:\d+))?"
    r"(?:\s*\((?P<sets>[^)]+)\))?"
)


def _parse_result_text(raw: str | None) -> Optional[MatchResult]:
    if not raw:
        return None

    cleaned = raw.strip()
    if not cleaned:
        return None
    if cleaned in {"-", "–"}:
        return None

    match = RESULT_PATTERN.match(cleaned)
    if not match:
        return MatchResult(score=cleaned, total_points=None, sets=())

    score = match.group("score")
    points = match.group("points")
    sets_raw = match.group("sets")
    sets: tuple[str, ...] = ()
    if sets_raw:
        normalized = sets_raw.replace(",", " ")
        split_sets = [segment.strip() for segment in normalized.split() if segment.strip()]
        sets = tuple(split_sets)

    return MatchResult(score=score, total_points=points, sets=sets)


def build_match_result(row: Dict[str, str]) -> Optional[MatchResult]:
    fallback = _parse_result_text(row.get("Ergebnis"))

    score = (row.get("Satzpunkte") or "").strip()
    total_points = (row.get("Ballpunkte") or "").strip()

    sets_list: list[str] = []
    for index in range(1, 6):
        home_key = f"Satz {index} - Ballpunkte 1"
        away_key = f"Satz {index} - Ballpunkte 2"
        home_points = (row.get(home_key) or "").strip()
        away_points = (row.get(away_key) or "").strip()
        if home_points and away_points:
            sets_list.append(f"{home_points}:{away_points}")

    if score or total_points or sets_list:
        if not score and fallback:
            score = fallback.score
        if not total_points and fallback and fallback.total_points:
            total_points = fallback.total_points
        sets: tuple[str, ...]
        if sets_list:
            sets = tuple(sets_list)
        elif fallback:
            sets = fallback.sets
        else:
            sets = ()

        cleaned_total = total_points or None
        if score:
            return MatchResult(score=score, total_points=cleaned_total, sets=sets)
        if fallback:
            return MatchResult(score=fallback.score, total_points=cleaned_total, sets=sets)
        return None

    return fallback


def normalize_name(value: str) -> str:
    normalized = value.lower()
    replacements = {
        "ä": "ae",
        "ö": "oe",
        "ü": "ue",
        "ß": "ss",
        "á": "a",
        "à": "a",
        "â": "a",
        "é": "e",
        "è": "e",
        "ê": "e",
        "í": "i",
        "ì": "i",
        "î": "i",
        "ó": "o",
        "ò": "o",
        "ô": "o",
        "ú": "u",
        "ù": "u",
        "û": "u",
    }
    for source, target in replacements.items():
        normalized = normalized.replace(source, target)
    normalized = normalized.replace("muenster", "munster")
    normalized = normalized.replace("mnster", "munster")
    normalized = re.sub(r"[^a-z0-9]+", " ", normalized)
    normalized = re.sub(r"\s+", " ", normalized).strip()
    return normalized


def slugify_team_name(value: str) -> str:
    simplified = simplify_text(value)
    slug = re.sub(r"[^a-z0-9]+", "-", simplified)
    return slug.strip("-")


def is_usc(name: str) -> bool:
    normalized = normalize_name(name)
    return "usc" in normalized and "munster" in normalized


def _build_team_homepages() -> Dict[str, str]:
    pairs = {
        "Allianz MTV Stuttgart": "https://www.stuttgarts-schoenster-sport.de/",
        "Binder Blaubären TSV Flacht": "https://binderblaubaeren.de/",
        "Dresdner SC": "https://www.dscvolley.de/",
        "ETV Hamburger Volksbank Volleys": "https://www.etv-hamburg.de/de/etv-hamburger-volksbank-volleys/",
        "Ladies in Black Aachen": "https://ladies-in-black.de/",
        "SSC Palmberg Schwerin": "https://www.schweriner-sc.com/",
        "Schwarz-Weiß Erfurt": "https://schwarz-weiss-erfurt.de/",
        "Skurios Volleys Borken": "https://www.skurios-volleys-borken.de/",
        "USC Münster": USC_HOMEPAGE,
        "VC Wiesbaden": "https://www.vc-wiesbaden.de/",
        "VfB Suhl LOTTO Thüringen": "https://volleyball-suhl.de/",
    }
    return {normalize_name(name): url for name, url in pairs.items()}


TEAM_HOMEPAGES = _build_team_homepages()


_MANUAL_STATS_TOTALS_DATA: Dict[str, Any] = {
    "matches": [
        {
            "stats_url": "https://www.volleyball-bundesliga.de/uploads/831866c1-9e16-46f8-827c-4b0dd011928b",
            "teams": [
                {
                    "name": "SSC Palmberg Schwerin",
                    "serve": {
                        "attempts": 74,
                        "errors": 6,
                        "points": 10,
                    },
                    "reception": {
                        "attempts": 37,
                        "errors": 3,
                        "positive_pct": "51%",
                        "perfect_pct": "24%",
                    },
                    "attack": {
                        "attempts": 78,
                        "errors": 10,
                        "blocked": 3,
                        "points": 37,
                        "success_pct": "47%",
                    },
                    "block": {
                        "points": 11,
                    },
                },
                {
                    "name": "ETV Hamburger Volksbank Volleys",
                    "aliases": [
                        "ETV Hamburger Volksbank V.",
                    ],
                    "serve": {
                        "attempts": 42,
                        "errors": 5,
                        "points": 3,
                    },
                    "reception": {
                        "attempts": 68,
                        "errors": 10,
                        "positive_pct": "29%",
                        "perfect_pct": "12%",
                    },
                    "attack": {
                        "attempts": 81,
                        "errors": 9,
                        "blocked": 11,
                        "points": 19,
                        "success_pct": "23%",
                    },
                    "block": {
                        "points": 3,
                    },
                },
            ],
        },
        {
            "stats_url": "https://www.volleyball-bundesliga.de/uploads/19bb6c96-f1cc-4867-9058-0864849ec964",
            "teams": [
                {
                    "name": "Binder Blaubären TSV Flacht",
                    "aliases": [
                        "Binder Blaubären Flacht",
                    ],
                    "serve": {
                        "attempts": 50,
                        "errors": 13,
                        "points": 2,
                    },
                    "reception": {
                        "attempts": 61,
                        "errors": 5,
                        "positive_pct": "21%",
                        "perfect_pct": "8%",
                    },
                    "attack": {
                        "attempts": 72,
                        "errors": 9,
                        "blocked": 7,
                        "points": 19,
                        "success_pct": "26%",
                    },
                    "block": {
                        "points": 6,
                    },
                },
                {
                    "name": "USC Münster",
                    "serve": {
                        "attempts": 74,
                        "errors": 13,
                        "points": 5,
                    },
                    "reception": {
                        "attempts": 37,
                        "errors": 2,
                        "positive_pct": "35%",
                        "perfect_pct": "14%",
                    },
                    "attack": {
                        "attempts": 82,
                        "errors": 7,
                        "blocked": 6,
                        "points": 40,
                        "success_pct": "49%",
                    },
                    "block": {
                        "points": 7,
                    },
                },
            ],
        },
    ],
}


_MANUAL_STATS_TOTALS: Optional[
    Dict[str, List[Tuple[Tuple[str, ...], str, MatchStatsMetrics]]]
] = None


def _load_manual_stats_totals() -> Dict[str, List[Tuple[Tuple[str, ...], str, MatchStatsMetrics]]]:
    global _MANUAL_STATS_TOTALS
    if _MANUAL_STATS_TOTALS is not None:
        return _MANUAL_STATS_TOTALS

    payload = _MANUAL_STATS_TOTALS_DATA
    manual: Dict[str, List[Tuple[Tuple[str, ...], str, MatchStatsMetrics]]] = {}
    matches = payload.get("matches", []) if isinstance(payload, dict) else []
    for match_entry in matches:
        if not isinstance(match_entry, dict):
            continue
        stats_url = match_entry.get("stats_url")
        if not stats_url:
            continue
        teams_entries: List[Tuple[Tuple[str, ...], str, MatchStatsMetrics]] = []
        for team_entry in match_entry.get("teams", []) or []:
            if not isinstance(team_entry, dict):
                continue
            name = team_entry.get("name")
            if not name:
                continue
            serve = team_entry.get("serve") or {}
            reception = team_entry.get("reception") or {}
            attack = team_entry.get("attack") or {}
            block = team_entry.get("block") or {}
            try:
                metrics = MatchStatsMetrics(
                    serves_attempts=int(serve["attempts"]),
                    serves_errors=int(serve["errors"]),
                    serves_points=int(serve["points"]),
                    receptions_attempts=int(reception["attempts"]),
                    receptions_errors=int(reception["errors"]),
                    receptions_positive_pct=str(reception["positive_pct"]),
                    receptions_perfect_pct=str(reception["perfect_pct"]),
                    attacks_attempts=int(attack["attempts"]),
                    attacks_errors=int(attack["errors"]),
                    attacks_blocked=int(attack["blocked"]),
                    attacks_points=int(attack["points"]),
                    attacks_success_pct=str(attack["success_pct"]),
                    blocks_points=int(block["points"]),
                )
            except (KeyError, TypeError, ValueError):
                continue
            normalized_keys: List[str] = []
            primary_key = normalize_name(name)
            normalized_keys.append(primary_key)
            for alias in team_entry.get("aliases", []) or []:
                alias_name = str(alias).strip()
                if not alias_name:
                    continue
                normalized_alias = normalize_name(alias_name)
                if normalized_alias not in normalized_keys:
                    normalized_keys.append(normalized_alias)
            teams_entries.append((tuple(normalized_keys), name, metrics))
        if teams_entries:
            manual[stats_url] = teams_entries

    _MANUAL_STATS_TOTALS = manual
    return manual


def get_team_homepage(team_name: str) -> Optional[str]:
    return TEAM_HOMEPAGES.get(normalize_name(team_name))


def _build_team_roster_ids() -> Dict[str, str]:
    pairs = {
        "Allianz MTV Stuttgart": "776311283",
        "Binder Blaubären TSV Flacht": "776308950",
        "Dresdner SC": "776311462",
        "ETV Hamburger Volksbank Volleys": "776308974",
        "Ladies in Black Aachen": "776311428",
        "SSC Palmberg Schwerin": "776311399",
        "Schwarz-Weiß Erfurt": "776311376",
        "Skurios Volleys Borken": "776309053",
        "USC Münster": "776311313",
        "VC Wiesbaden": "776311253",
        "VfB Suhl LOTTO Thüringen": "776311348",
    }
    return {normalize_name(name): team_id for name, team_id in pairs.items()}


TEAM_ROSTER_IDS = _build_team_roster_ids()


ROSTER_EXPORT_URL = (
    "https://www.volleyball-bundesliga.de/servlet/sportsclub/TeamMemberCsvExport"
)


def get_team_roster_url(team_name: str) -> Optional[str]:
    team_id = TEAM_ROSTER_IDS.get(normalize_name(team_name))
    if not team_id:
        return None
    return f"{ROSTER_EXPORT_URL}?teamId={team_id}"


def get_team_page_url(team_name: str) -> Optional[str]:
    team_id = TEAM_ROSTER_IDS.get(normalize_name(team_name))
    if not team_id:
        return None
    return f"{TEAM_PAGE_URL}?c.teamId={team_id}&c.view=teamMain"


PHOTO_EXTENSIONS = (".jpg", ".jpeg", ".png", ".webp")


def _iter_cached_photos(directory: Path, slug: str) -> Iterable[Path]:
    for extension in PHOTO_EXTENSIONS:
        candidate = directory / f"{slug}{extension}"
        if candidate.exists():
            yield candidate


def _encode_photo_data_uri(path: Path, *, mime_type: Optional[str] = None) -> str:
    mime = mime_type or mimetypes.guess_type(path.name)[0] or "image/jpeg"
    encoded = base64.b64encode(path.read_bytes()).decode("ascii")
    return f"data:{mime};base64,{encoded}"


def collect_team_photo(
    team_name: str,
    directory: Path,
    *,
    retries: int = 5,
    delay_seconds: float = 2.0,
) -> Optional[str]:
    slug = slugify_team_name(team_name)
    if not slug:
        return None

    directory.mkdir(parents=True, exist_ok=True)

    for cached_path in _iter_cached_photos(directory, slug):
        try:
            return _encode_photo_data_uri(cached_path)
        except OSError:
            try:
                cached_path.unlink()
            except OSError:
                pass

    page_url = get_team_page_url(team_name)
    if not page_url:
        return None

    html = fetch_html(page_url, retries=retries, delay_seconds=delay_seconds)
    soup = BeautifulSoup(html, "html.parser")
    photo_tag = None
    for img in soup.find_all("img"):
        classes = {cls.lower() for cls in (img.get("class") or [])}
        if "teamphoto" in classes:
            photo_tag = img
            break

    if not photo_tag:
        return None

    src = photo_tag.get("src") or ""
    if not src:
        return None

    photo_url = urljoin(page_url, src)
    response = _http_get(
        photo_url,
        headers={"Accept": "image/*"},
        retries=retries,
        delay_seconds=delay_seconds,
    )
    content = response.content
    content_type = response.headers.get("Content-Type", "").split(";", 1)[0].strip() or None

    suffix = Path(urlparse(photo_url).path).suffix.lower()
    if suffix not in PHOTO_EXTENSIONS:
        guessed = ""
        if content_type:
            guessed = (mimetypes.guess_extension(content_type) or "").lower()
        if guessed in PHOTO_EXTENSIONS:
            suffix = guessed
        else:
            suffix = ".jpg"

    filename = f"{slug}{suffix}"
    path = directory / filename
    path.write_bytes(content)
    return _encode_photo_data_uri(path, mime_type=content_type)


def _build_team_instagram() -> Dict[str, str]:
    pairs = {
        "Allianz MTV Stuttgart": "https://www.instagram.com/allianzmtvstuttgart/",
        "Binder Blaubären TSV Flacht": "https://www.instagram.com/binderblaubaerenflacht/",
        "Dresdner SC": "https://www.instagram.com/dsc1898/",
        "ETV Hamburger Volksbank Volleys": "https://www.instagram.com/etv.hamburgervolksbank.volleys/",
        "Ladies in Black Aachen": "https://www.instagram.com/ladiesinblackaachen/",
        "SSC Palmberg Schwerin": "https://www.instagram.com/sscpalmbergschwerin/",
        "Schwarz-Weiß Erfurt": "https://www.instagram.com/schwarzweisserfurt/",
        "Skurios Volleys Borken": "https://www.instagram.com/skurios_volleys_borken/",
        "USC Münster": "https://www.instagram.com/uscmuenster/",
        "VC Wiesbaden": "https://www.instagram.com/vc_wiesbaden/",
        "VfB Suhl LOTTO Thüringen": "https://www.instagram.com/vfbsuhl_lottothueringen/",
    }
    return {normalize_name(name): url for name, url in pairs.items()}


TEAM_INSTAGRAM = _build_team_instagram()


def get_team_instagram(team_name: str) -> Optional[str]:
    return TEAM_INSTAGRAM.get(normalize_name(team_name))


def _build_team_keyword_synonyms() -> Dict[str, Sequence[str]]:
    pairs: Dict[str, Sequence[str]] = {
        "Allianz MTV Stuttgart": ("MTV Stuttgart",),
        "Binder Blaubären TSV Flacht": (
            "Binder Blaubären",
            "TSV Flacht",
            "Binder Blaubären Flacht",
        ),
        "Dresdner SC": ("DSC Volleys",),
        "ETV Hamburger Volksbank Volleys": (
            "ETV Hamburg",
            "Hamburg Volleys",
            "ETV Hamburger Volksbank V.",
        ),
        "Ladies in Black Aachen": ("Ladies in Black", "Aachen Ladies"),
        "SSC Palmberg Schwerin": ("SSC Schwerin", "Palmberg Schwerin"),
        "Schwarz-Weiß Erfurt": ("Schwarz Weiss Erfurt",),
        "Skurios Volleys Borken": ("Skurios Borken",),
        "USC Münster": ("USC Muenster",),
        "VC Wiesbaden": ("VCW Wiesbaden",),
        "VfB Suhl LOTTO Thüringen": ("VfB Suhl",),
    }
    return {normalize_name(name): synonyms for name, synonyms in pairs.items()}


TEAM_KEYWORD_SYNONYMS = _build_team_keyword_synonyms()


TEAM_SHORT_NAMES: Mapping[str, str] = {
    normalize_name("Allianz MTV Stuttgart"): "Stuttgart",
    normalize_name("Binder Blaubären TSV Flacht"): "Flacht",
    normalize_name("Dresdner SC"): "Dresden",
    normalize_name("ETV Hamburger Volksbank Volleys"): "Hamburg",
    normalize_name("Ladies in Black Aachen"): "Aachen",
    normalize_name("SSC Palmberg Schwerin"): "Schwerin",
    normalize_name("Schwarz-Weiß Erfurt"): "Erfurt",
    normalize_name("Skurios Volleys Borken"): "Borken",
    normalize_name("USC Münster"): "Münster",
    normalize_name("VC Wiesbaden"): "Wiesbaden",
    normalize_name("VfB Suhl LOTTO Thüringen"): "Suhl",
}


def _build_team_short_name_lookup() -> Dict[str, str]:
    lookup: Dict[str, str] = dict(TEAM_SHORT_NAMES)
    for canonical, synonyms in TEAM_KEYWORD_SYNONYMS.items():
        short = TEAM_SHORT_NAMES.get(canonical)
        if not short:
            continue
        for alias in synonyms:
            lookup[normalize_name(alias)] = short
    return lookup


TEAM_SHORT_NAME_LOOKUP = _build_team_short_name_lookup()


TEAM_CANONICAL_NAMES: Mapping[str, str] = {
    normalize_name("Allianz MTV Stuttgart"): "Allianz MTV Stuttgart",
    normalize_name("Binder Blaubären TSV Flacht"): "Binder Blaubären TSV Flacht",
    normalize_name("Dresdner SC"): "Dresdner SC",
    normalize_name("ETV Hamburger Volksbank Volleys"): "ETV Hamburger Volksbank Volleys",
    normalize_name("Ladies in Black Aachen"): "Ladies in Black Aachen",
    normalize_name("SSC Palmberg Schwerin"): "SSC Palmberg Schwerin",
    normalize_name("Schwarz-Weiß Erfurt"): "Schwarz-Weiß Erfurt",
    normalize_name("Skurios Volleys Borken"): "Skurios Volleys Borken",
    normalize_name("USC Münster"): USC_CANONICAL_NAME,
    normalize_name("VC Wiesbaden"): "VC Wiesbaden",
    normalize_name("VfB Suhl LOTTO Thüringen"): "VfB Suhl LOTTO Thüringen",
}


def _build_team_canonical_lookup() -> Dict[str, str]:
    lookup: Dict[str, str] = dict(TEAM_CANONICAL_NAMES)
    for normalized_name, synonyms in TEAM_KEYWORD_SYNONYMS.items():
        canonical = TEAM_CANONICAL_NAMES.get(normalized_name)
        if not canonical:
            continue
        for alias in synonyms:
            lookup[normalize_name(alias)] = canonical
    for normalized_name, short_label in TEAM_SHORT_NAMES.items():
        canonical = TEAM_CANONICAL_NAMES.get(normalized_name)
        if not canonical:
            continue
        lookup[normalize_name(short_label)] = canonical
    return lookup


TEAM_CANONICAL_LOOKUP = _build_team_canonical_lookup()


def get_team_keywords(team_name: str) -> KeywordSet:
    synonyms = TEAM_KEYWORD_SYNONYMS.get(normalize_name(team_name), ())
    return build_keywords(team_name, *synonyms)


def _build_team_news_config() -> Dict[str, Dict[str, str]]:
    return {
        normalize_name(USC_CANONICAL_NAME): {
            "type": "rss",
            "url": "https://www.usc-muenster.de/feed/",
            "label": "Homepage USC Münster",
        },
        normalize_name("ETV Hamburger Volksbank Volleys"): {
            "type": "etv",
            "url": "https://www.etv-hamburg.de/de/etv-hamburger-volksbank-volleys/",
            "label": "Homepage ETV Hamburger Volksbank Volleys",
        },
    }


TEAM_NEWS_CONFIG = _build_team_news_config()


def _deduplicate_news(items: Sequence[NewsItem]) -> List[NewsItem]:
    seen: set[str] = set()
    deduped: List[NewsItem] = []
    for item in items:
        key = item.url.strip()
        if not key or key in seen:
            continue
        seen.add(key)
        deduped.append(item)
    return deduped


def _filter_by_keywords(items: Sequence[NewsItem], keyword_set: KeywordSet) -> List[NewsItem]:
    return [
        item
        for item in items
        if matches_keywords(item.search_text or item.title, keyword_set)
    ]


def _extract_best_candidate(soup: BeautifulSoup) -> Optional[str]:
    best_text = ""
    for element in soup.find_all(["article", "section", "div", "main"], limit=200):
        text = element.get_text(" ", strip=True)
        if len(text) > len(best_text):
            best_text = text
    if not best_text and soup.body:
        best_text = soup.body.get_text(" ", strip=True)
    return best_text or None


def extract_article_text(url: str) -> Optional[str]:
    try:
        html = fetch_html(url)
    except requests.RequestException:
        return None

    soup = BeautifulSoup(html, "html.parser")
    for tag in soup.find_all(["script", "style", "noscript", "template"]):
        tag.decompose()

    hostname = urlparse(url).hostname or ""
    hostname = hostname.lower()

    prioritized_selectors: List[str] = []
    if "volleyball-bundesliga.de" in hostname:
        prioritized_selectors.extend(
            [
                ".samsCmsComponentContent",
                ".samsArticleBody",
                "article",
            ]
        )
    elif "usc-muenster.de" in hostname:
        prioritized_selectors.extend([
            "article",
            "div.entry-content",
        ])
    elif "etv-hamburg" in hostname:
        prioritized_selectors.extend([
            "div.article",
            "div.text-wrapper",
        ])

    for selector in prioritized_selectors:
        candidate = soup.select_one(selector)
        if candidate:
            text = candidate.get_text(" ", strip=True)
            if len(text) >= 80:
                return text

    return _extract_best_candidate(soup)


def collect_instagram_links(team_name: str, *, limit: int = 6) -> List[str]:
    links: List[str] = []
    base = get_team_instagram(team_name)
    base_slug: Optional[str] = None
    if base:
        normalized_base = base.rstrip("/")
        links.append(normalized_base)
        base_path = urlparse(normalized_base).path.strip("/")
        if base_path:
            base_slug = base_path

    query = f"{team_name} instagram"
    try:
        html = fetch_html(
            INSTAGRAM_SEARCH_URL,
            params={"q": query},
            headers={"User-Agent": REQUEST_HEADERS["User-Agent"]},
        )
    except requests.RequestException:
        return links

    soup = BeautifulSoup(html, "html.parser")
    for anchor in soup.select("a[href]"):
        href = anchor.get("href", "")
        if "instagram.com" not in href:
            continue
        target = href
        if href.startswith("//"):
            parsed = urlparse("https:" + href)
            uddg = parse_qs(parsed.query).get("uddg", [""])[0]
            if uddg:
                target = uddg
        if "instagram.com" not in target:
            continue
        normalized = target.split("?")[0].rstrip("/")
        if not normalized or normalized in links:
            continue
        parsed = urlparse(normalized)
        path = parsed.path.strip("/")
        if not path:
            continue
        if base_slug:
            if path != base_slug and not path.startswith(f"{base_slug}/"):
                if not (path.startswith("p/") or path.startswith("reel/")):
                    continue
        else:
            keywords = get_team_keywords(team_name)
            if not matches_keywords(path, keywords):
                continue
        links.append(normalized)
        if len(links) >= limit:
            break

    return links


def _within_lookback(published: Optional[datetime], *, reference: datetime, lookback_days: int) -> bool:
    if not published:
        return False
    cutoff = reference - timedelta(days=lookback_days)
    return published >= cutoff


def _fetch_rss_news(
    url: str,
    *,
    label: str,
    now: datetime,
    lookback_days: int,
) -> List[NewsItem]:
    try:
        rss_text = fetch_rss(url)
    except requests.RequestException:
        return []

    try:
        root = ET.fromstring(rss_text)
    except ET.ParseError:
        return []

    items: List[NewsItem] = []
    for item in root.findall(".//item"):
        title = (item.findtext("title") or "").strip()
        link = (item.findtext("link") or "").strip()
        description = (item.findtext("description") or "").strip()
        pub_date_raw = item.findtext("pubDate") or ""
        if not title or not link:
            continue
        published: Optional[datetime] = None
        if pub_date_raw:
            try:
                parsed = parsedate_to_datetime(pub_date_raw)
                if parsed.tzinfo is None:
                    parsed = parsed.replace(tzinfo=BERLIN_TZ)
                published = parsed.astimezone(BERLIN_TZ)
            except (TypeError, ValueError):
                published = None
        if not _within_lookback(published, reference=now, lookback_days=lookback_days):
            continue
        search_text = f"{title} {description}"
        items.append(
            NewsItem(
                title=title,
                url=link,
                source=label,
                published=published,
                search_text=search_text,
            )
        )
    return _deduplicate_news(items)


def _fetch_etv_news(
    url: str,
    *,
    label: str,
    now: datetime,
    lookback_days: int,
) -> List[NewsItem]:
    try:
        html = fetch_html(url)
    except requests.RequestException:
        return []

    soup = BeautifulSoup(html, "html.parser")
    items: List[NewsItem] = []
    seen_ids: set[str] = set()
    for block in soup.select("div[id^=news-]"):
        block_id = block.get("id") or ""
        if block_id in seen_ids:
            continue
        seen_ids.add(block_id)
        date_elem = block.select_one(".newsDate .date")
        title_elem = block.select_one(".headline2")
        if not title_elem:
            continue
        title = title_elem.get_text(strip=True)
        if not title:
            continue
        link_elem = title_elem.find("a")
        if link_elem and link_elem.has_attr("href"):
            href = link_elem["href"]
            link = urljoin(url, href)
        else:
            link = f"{url.rstrip('/') }#{block_id}"
        date_text = date_elem.get_text(strip=True) if date_elem else ""
        published = parse_date_label(date_text)
        if not _within_lookback(published, reference=now, lookback_days=lookback_days):
            continue
        summary_elem = block.select_one(".text-wrapper")
        summary = summary_elem.get_text(" ", strip=True) if summary_elem else ""
        items.append(
            NewsItem(
                title=title,
                url=link,
                source=label,
                published=published,
                search_text=f"{title} {summary}",
            )
        )
    return _deduplicate_news(items)


def _fetch_vbl_articles(
    url: str,
    *,
    label: str,
    now: datetime,
    lookback_days: int,
) -> List[NewsItem]:
    try:
        html = fetch_html(url)
    except requests.RequestException:
        return []

    soup = BeautifulSoup(html, "html.parser")
    items: List[NewsItem] = []
    for article in soup.select("div.samsArticle"):
        header_link = article.select_one(".samsArticleHeader a")
        if not header_link or not header_link.has_attr("href"):
            continue
        title = header_link.get_text(strip=True)
        if not title:
            continue
        link = urljoin(url, header_link["href"])
        info = article.select_one(".samsArticleInfo")
        date_text = info.get_text(strip=True) if info else ""
        published = parse_date_label(date_text)
        if not _within_lookback(published, reference=now, lookback_days=lookback_days):
            continue
        summary_elem = article.select_one(".samsCmsComponentContent")
        summary = summary_elem.get_text(" ", strip=True) if summary_elem else ""
        category = article.select_one(".samsArticleCategory")
        category_text = category.get_text(" ", strip=True) if category else ""
        search_text = f"{title} {summary} {category_text}"
        items.append(
            NewsItem(
                title=title,
                url=link,
                source=label,
                published=published,
                search_text=search_text,
            )
        )
    return _deduplicate_news(items)


def _fetch_vbl_press(
    url: str,
    *,
    label: str,
    now: datetime,
    lookback_days: int,
) -> List[NewsItem]:
    try:
        html = fetch_html(url)
    except requests.RequestException:
        return []

    soup = BeautifulSoup(html, "html.parser")
    rows = soup.select("table.samsDataTable tbody tr")
    items: List[NewsItem] = []
    for row in rows:
        columns = row.find_all("td")
        if len(columns) < 3:
            continue
        link_elem = columns[0].find("a")
        source_elem = columns[1].get_text(strip=True)
        date_text = columns[2].get_text(strip=True)
        if not link_elem or not link_elem.has_attr("href"):
            continue
        title = link_elem.get_text(strip=True)
        if not title:
            continue
        link = link_elem["href"]
        published = parse_date_label(date_text)
        if not _within_lookback(published, reference=now, lookback_days=lookback_days):
            continue
        search_text = f"{title} {source_elem}"
        items.append(
            NewsItem(
                title=title,
                url=link,
                source=f"{source_elem} via VBL Pressespiegel",
                published=published,
                search_text=search_text,
            )
        )
    return _deduplicate_news(items)


def fetch_team_news(
    team_name: str,
    *,
    now: Optional[datetime] = None,
    lookback_days: int = NEWS_LOOKBACK_DAYS,
) -> List[NewsItem]:
    config = TEAM_NEWS_CONFIG.get(normalize_name(team_name))
    if not config:
        return []
    now = now or datetime.now(tz=BERLIN_TZ)
    label = config.get("label", team_name)
    fetch_type = config.get("type")
    url = config.get("url", "")
    if not url:
        return []
    if fetch_type == "rss":
        return _fetch_rss_news(url, label=label, now=now, lookback_days=lookback_days)
    if fetch_type == "etv":
        return _fetch_etv_news(url, label=label, now=now, lookback_days=lookback_days)
    return []


def collect_team_news(
    next_home: Match,
    *,
    now: Optional[datetime] = None,
    lookback_days: int = NEWS_LOOKBACK_DAYS,
) -> Tuple[List[NewsItem], List[NewsItem]]:
    now = now or datetime.now(tz=BERLIN_TZ)
    usc_news = fetch_team_news(USC_CANONICAL_NAME, now=now, lookback_days=lookback_days)
    opponent_news = fetch_team_news(next_home.away_team, now=now, lookback_days=lookback_days)

    vbl_articles = _fetch_vbl_articles(
        VBL_NEWS_URL,
        label="Volleyball Bundesliga",
        now=now,
        lookback_days=lookback_days,
    )
    vbl_press = _fetch_vbl_press(
        VBL_PRESS_URL,
        label="Volleyball Bundesliga",
        now=now,
        lookback_days=lookback_days,
    )

    combined_vbl = _deduplicate_news(vbl_articles + vbl_press)

    usc_keywords = get_team_keywords(USC_CANONICAL_NAME)
    opponent_keywords = get_team_keywords(next_home.away_team)

    usc_vbl = _filter_by_keywords(combined_vbl, usc_keywords)
    opponent_vbl = _filter_by_keywords(combined_vbl, opponent_keywords)

    usc_combined = _deduplicate_news([*usc_news, *usc_vbl])
    opponent_combined = _deduplicate_news([*opponent_news, *opponent_vbl])

    return usc_combined, opponent_combined


def _parse_transfer_table(table: "BeautifulSoup") -> List[TransferItem]:
    rows = table.find_all("tr")
    items: List[TransferItem] = []
    current_category: Optional[str] = None
    for row in rows:
        cells = row.find_all("td")
        if not cells:
            headers = row.find_all("th")
            if headers:
                label = headers[0].get_text(strip=True)
                if label:
                    current_category = label
            continue
        texts = [cell.get_text(strip=True) for cell in cells]
        if not any(texts):
            continue
        first = texts[0]
        parsed_date = parse_date_label(first)
        if not parsed_date and not DATE_PATTERN.match(first):
            label = first or None
            if label:
                current_category = label
            continue
        name_cell = cells[2] if len(cells) > 2 else None
        name = name_cell.get_text(strip=True) if name_cell else ""
        if not name:
            continue
        link = None
        if name_cell:
            anchor = name_cell.find("a")
            if anchor and anchor.has_attr("href"):
                link = urljoin(WECHSELBOERSE_URL, anchor["href"])
        type_code = texts[1] if len(texts) > 1 else ""
        nationality = texts[3] if len(texts) > 3 else ""
        info = texts[4] if len(texts) > 4 else ""
        related = texts[5] if len(texts) > 5 else ""
        items.append(
            TransferItem(
                date=parsed_date,
                date_label=first,
                category=current_category,
                type_code=type_code,
                name=name,
                url=link,
                nationality=nationality,
                info=info,
                related_club=related,
            )
        )
    return items


_TRANSFER_CACHE: Optional[Dict[str, List[TransferItem]]] = None


def _load_transfer_cache() -> Dict[str, List[TransferItem]]:
    global _TRANSFER_CACHE
    if _TRANSFER_CACHE is not None:
        return _TRANSFER_CACHE
    try:
        html = fetch_html(WECHSELBOERSE_URL, headers=REQUEST_HEADERS)
    except requests.RequestException:
        _TRANSFER_CACHE = {}
        return _TRANSFER_CACHE
    soup = BeautifulSoup(html, "html.parser")
    mapping: Dict[str, List[TransferItem]] = {}
    for heading in soup.find_all("h2"):
        team_name = heading.get_text(strip=True)
        if not team_name:
            continue
        collected: List[TransferItem] = []
        sibling = heading.next_sibling
        while sibling:
            if isinstance(sibling, Tag):
                if sibling.name == "h2":
                    break
                if sibling.name == "table":
                    collected.extend(_parse_transfer_table(sibling))
            sibling = sibling.next_sibling
        if collected:
            mapping[normalize_name(team_name)] = collected
    _TRANSFER_CACHE = mapping
    return mapping


def collect_team_transfers(team_name: str) -> List[TransferItem]:
    cache = _load_transfer_cache()
    return list(cache.get(normalize_name(team_name), ()))


_STATS_TOTALS_CACHE: Dict[str, Tuple[MatchStatsTotals, ...]] = {}


def _normalize_stats_header_line(line: str) -> str:
    stripped = line.strip()
    if not stripped:
        return ""
    if "Satz" in stripped:
        stripped = stripped[stripped.index("Satz") :]
    return re.sub(r"\s+", " ", stripped)


def _normalize_stats_totals_line(line: str) -> str:
    stripped = re.sub(r"-\s+", "-", line.strip())
    stripped = re.sub(r"\(\s*", "(", stripped)
    stripped = re.sub(r"\s*\)", ")", stripped)
    stripped = re.sub(r"\s+", " ", stripped)
    stripped = re.sub(r"(\d+\+\d{1,2})(\d+)", r"\1 \2", stripped)
    stripped = stripped.replace("%(", "% (")
    stripped = re.sub(r"%(?=\d)", "% ", stripped)
    return stripped


_MATCH_STATS_LINE_PATTERN = re.compile(
    r"(?P<serve_attempts>\d+)\s+"
    r"(?P<serve_combo>\d+)\s+"
    r"(?P<reception_attempts>\d+)\s+"
    r"(?P<reception_errors>\d+)\s+"
    r"(?P<reception_pos>\d+%)\s+\("
    r"(?P<reception_perf>\d+%)\)\s+"
    r"(?P<attack_attempts>\d+)\s+"
    r"(?P<attack_errors>\d+)\s+"
    r"(?P<attack_combo>\d+)\s+"
    r"(?P<attack_pct>\d+%)\s+"
    r"(?P<block_points>\d+)"
)


def _split_compound_value(
    value: str,
    *,
    first_max: int,
    second_max: int,
) -> Optional[Tuple[int, int]]:
    digits = re.sub(r"\D+", "", value)
    if not digits:
        return None
    max_second_len = min(3, len(digits))
    for second_len in range(1, max_second_len + 1):
        first_digits = digits[:-second_len]
        second_digits = digits[-second_len:]
        if not second_digits:
            continue
        first_value = int(first_digits) if first_digits else 0
        second_value = int(second_digits)
        if first_value <= first_max and second_value <= second_max:
            return first_value, second_value
    return None


def _parse_match_stats_metrics(line: str) -> Optional[MatchStatsMetrics]:
    normalized_line = _normalize_stats_totals_line(line)
    match = _MATCH_STATS_LINE_PATTERN.search(normalized_line)
    if not match:
        tokens = re.findall(r"\d+%|\d+\+\d+|\d+", normalized_line)
        if len(tokens) > 13 and "+" in tokens[1]:
            prefix, suffix = tokens[1].split("+", 1)
            if suffix.isdigit() and len(suffix) == 1 and tokens[2].isdigit():
                tokens[1] = f"{tokens[1]}{tokens[2]}"
                tokens.pop(2)
        if len(tokens) < 13 or "+" not in tokens[1]:
            return None
        serve_split = _split_compound_value(tokens[3], first_max=60, second_max=60)
        attack_split = _split_compound_value(tokens[10], first_max=40, second_max=150)
        if not serve_split or not attack_split:
            return None
        try:
            return MatchStatsMetrics(
                serves_attempts=int(tokens[2]),
                serves_errors=serve_split[0],
                serves_points=serve_split[1],
                receptions_attempts=int(tokens[4]),
                receptions_errors=int(tokens[5]),
                receptions_positive_pct=tokens[6],
                receptions_perfect_pct=tokens[7],
                attacks_attempts=int(tokens[8]),
                attacks_errors=int(tokens[9]),
                attacks_blocked=attack_split[0],
                attacks_points=attack_split[1],
                attacks_success_pct=tokens[11],
                blocks_points=int(tokens[12]),
            )
        except ValueError:
            return None
    groups = match.groupdict()
    serve_split = _split_compound_value(
        groups["serve_combo"], first_max=150, second_max=60
    )
    attack_split = _split_compound_value(
        groups["attack_combo"], first_max=60, second_max=150
    )
    if not serve_split or not attack_split:
        return None
    serves_errors, serves_points = serve_split
    attacks_blocked, attacks_points = attack_split
    try:
        return MatchStatsMetrics(
            serves_attempts=int(groups["serve_attempts"]),
            serves_errors=serves_errors,
            serves_points=serves_points,
            receptions_attempts=int(groups["reception_attempts"]),
            receptions_errors=int(groups["reception_errors"]),
            receptions_positive_pct=groups["reception_pos"],
            receptions_perfect_pct=groups["reception_perf"],
            attacks_attempts=int(groups["attack_attempts"]),
            attacks_errors=int(groups["attack_errors"]),
            attacks_blocked=attacks_blocked,
            attacks_points=attacks_points,
            attacks_success_pct=groups["attack_pct"],
            blocks_points=int(groups["block_points"]),
        )
    except ValueError:
        return None


def _extract_stats_team_names(lines: Sequence[str]) -> List[str]:
    names: List[str] = []
    team_pattern = re.compile(r"(?:Spielbericht\s+)?(.+?)\s+\d+\s*$")
    for line in lines:
        stripped = line.strip()
        if not stripped:
            continue
        match = team_pattern.match(stripped)
        if not match:
            continue
        candidate = match.group(1).strip()
        if not candidate or candidate.lower() == "spielbericht":
            continue
        names.append(candidate)
        if len(names) >= 2:
            break
    return names


def _parse_stats_totals_pdf(data: bytes) -> Tuple[MatchStatsTotals, ...]:
    try:
        reader = PdfReader(BytesIO(data))
    except PdfReadError:
        return ()
    except Exception:
        return ()
    if not reader.pages:
        return ()
    raw_text = reader.pages[0].extract_text() or ""
    cleaned = raw_text.replace("\x00", "")
    lines = cleaned.splitlines()
    if not lines:
        return ()
    markers = [idx for idx, line in enumerate(lines) if line.strip() == "Spieler insgesamt"]
    if not markers:
        return ()
    team_names = _extract_stats_team_names(lines)
    summaries: List[MatchStatsTotals] = []
    for marker_index, marker in enumerate(markers):
        header_lines: List[str] = []
        cursor = marker - 1
        while cursor >= 0 and len(header_lines) < 3:
            candidate = lines[cursor].strip()
            if candidate:
                header_lines.append(_normalize_stats_header_line(candidate))
            cursor -= 1
        header_lines.reverse()
        totals_line: Optional[str] = None
        for probe in range(marker + 1, len(lines)):
            candidate = lines[probe].strip()
            if not candidate:
                continue
            if candidate.startswith("Satz"):
                break
            if re.search(r"[A-Za-zÄÖÜäöüß]", candidate):
                continue
            if re.search(r"\d", candidate):
                totals_line = candidate
        if not totals_line:
            continue
        normalized_totals = _normalize_stats_totals_line(totals_line)
        team_name = team_names[marker_index] if marker_index < len(team_names) else f"Team {marker_index + 1}"
        summaries.append(
            MatchStatsTotals(
                team_name=team_name,
                header_lines=tuple(header_lines),
                totals_line=normalized_totals,
            )
        )
    return tuple(summaries)


def fetch_match_stats_totals(
    stats_url: str,
    *,
    retries: int = 3,
    delay_seconds: float = 2.0,
) -> Tuple[MatchStatsTotals, ...]:
    cached = _STATS_TOTALS_CACHE.get(stats_url)
    if cached is not None:
        return cached
    manual_entries = _load_manual_stats_totals().get(stats_url)
    try:
        response = _http_get(
            stats_url,
            retries=retries,
            delay_seconds=delay_seconds,
        )
    except requests.RequestException:
        if manual_entries:
            summaries = tuple(
                MatchStatsTotals(
                    team_name=team_name,
                    header_lines=(),
                    totals_line="",
                    metrics=metrics,
                )
                for _, team_name, metrics in manual_entries
            )
            _STATS_TOTALS_CACHE[stats_url] = summaries
            return summaries
        _STATS_TOTALS_CACHE[stats_url] = ()
        return ()
    summaries = list(_parse_stats_totals_pdf(response.content))
    if manual_entries:
        index_lookup: Dict[str, int] = {}
        for idx, (keys, _, _) in enumerate(manual_entries):
            for key in keys:
                index_lookup[key] = idx
        updated: List[MatchStatsTotals] = []
        matched_indices: set[int] = set()
        for entry in summaries:
            normalized_team = normalize_name(entry.team_name)
            match_idx = index_lookup.get(normalized_team)
            if match_idx is not None:
                matched_indices.add(match_idx)
                _, _, metrics = manual_entries[match_idx]
                updated.append(
                    MatchStatsTotals(
                        team_name=entry.team_name,
                        header_lines=entry.header_lines,
                        totals_line=entry.totals_line,
                        metrics=metrics,
                    )
                )
            else:
                updated.append(entry)
        for idx, (_keys, team_name, metrics) in enumerate(manual_entries):
            if idx in matched_indices:
                continue
            updated.append(
                MatchStatsTotals(
                    team_name=team_name,
                    header_lines=(),
                    totals_line="",
                    metrics=metrics,
                )
            )
        summaries = updated
    summaries_tuple = tuple(summaries)
    _STATS_TOTALS_CACHE[stats_url] = summaries_tuple
    return summaries_tuple


def collect_match_stats_totals(
    matches: Iterable[Match],
) -> Dict[str, Tuple[MatchStatsTotals, ...]]:
    collected: Dict[str, Tuple[MatchStatsTotals, ...]] = {}
    for match in matches:
        if not match.is_finished or not match.stats_url:
            continue
        stats_url = match.stats_url
        if stats_url in collected:
            continue
        summaries = fetch_match_stats_totals(stats_url)
        if summaries:
            collected[stats_url] = summaries
    return collected


def pretty_name(name: str) -> str:
    if is_usc(name):
        return USC_CANONICAL_NAME
    canonical = TEAM_CANONICAL_LOOKUP.get(normalize_name(name))
    if canonical:
        return canonical
    return (
        name.replace("Mnster", "Münster")
        .replace("Munster", "Münster")
        .replace("Thringen", "Thüringen")
        .replace("Wei", "Weiß")
        .replace("wei", "weiß")
    )


def get_team_short_label(name: str) -> str:
    normalized = normalize_name(name)
    short = TEAM_SHORT_NAME_LOOKUP.get(normalized)
    if short:
        return short
    return pretty_name(name)


def find_next_usc_home_match(matches: Iterable[Match], *, reference: Optional[datetime] = None) -> Optional[Match]:
    now = reference or datetime.now(tz=BERLIN_TZ)
    future_home_games = [
        match
        for match in matches
        if is_usc(match.host) and match.kickoff >= now
    ]
    future_home_games.sort(key=lambda match: match.kickoff)
    return future_home_games[0] if future_home_games else None


def find_last_matches_for_team(
    matches: Iterable[Match],
    team_name: str,
    *,
    limit: int,
    reference: Optional[datetime] = None,
) -> List[Match]:
    now = reference or datetime.now(tz=BERLIN_TZ)
    relevant = [
        match
        for match in matches
        if match.is_finished and match.kickoff < now and team_in_match(team_name, match)
    ]
    relevant.sort(key=lambda match: match.kickoff, reverse=True)
    return relevant[:limit]


def find_next_match_for_team(
    matches: Iterable[Match],
    team_name: str,
    *,
    reference: Optional[datetime] = None,
) -> Optional[Match]:
    now = reference or datetime.now(tz=BERLIN_TZ)
    upcoming = [
        match
        for match in matches
        if match.kickoff >= now and team_in_match(team_name, match)
    ]
    upcoming.sort(key=lambda match: match.kickoff)
    return upcoming[0] if upcoming else None


def team_in_match(team_name: str, match: Match) -> bool:
    return is_same_team(team_name, match.home_team) or is_same_team(team_name, match.away_team)


def is_same_team(a: str, b: str) -> bool:
    return normalize_name(a) == normalize_name(b)


GERMAN_WEEKDAYS = {
    0: "Mo",
    1: "Di",
    2: "Mi",
    3: "Do",
    4: "Fr",
    5: "Sa",
    6: "So",
}

GERMAN_WEEKDAYS_LONG = {
    0: "Montag",
    1: "Dienstag",
    2: "Mittwoch",
    3: "Donnerstag",
    4: "Freitag",
    5: "Samstag",
    6: "Sonntag",
}

GERMAN_MONTHS = {
    1: "Januar",
    2: "Februar",
    3: "März",
    4: "April",
    5: "Mai",
    6: "Juni",
    7: "Juli",
    8: "August",
    9: "September",
    10: "Oktober",
    11: "November",
    12: "Dezember",
}


def format_generation_timestamp(value: datetime) -> str:
    localized = value.astimezone(BERLIN_TZ)
    weekday = GERMAN_WEEKDAYS_LONG.get(localized.weekday(), localized.strftime("%A"))
    month = GERMAN_MONTHS.get(localized.month, localized.strftime("%B"))
    day = localized.day
    time_label = localized.strftime("%H:%M")
    return f"{weekday}, {day:02d}. {month} {localized.year} um {time_label}"


def format_match_line(
    match: Match,
    *,
    stats: Optional[Sequence[MatchStatsTotals]] = None,
    highlight_teams: Optional[Mapping[str, str]] = None,
    list_item_classes: Optional[Iterable[str]] = None,
) -> str:
    kickoff_local = match.kickoff.astimezone(BERLIN_TZ)
    date_label = kickoff_local.strftime("%d.%m.%Y")
    weekday = GERMAN_WEEKDAYS.get(kickoff_local.weekday(), kickoff_local.strftime("%a"))
    time_label = kickoff_local.strftime("%H:%M")
    kickoff_label = f"{date_label} ({weekday}) {time_label} Uhr"
    home = pretty_name(match.home_team)
    away = pretty_name(match.away_team)
    result = match.result.summary if match.result else "-"
    teams = f"{home} vs. {away}"
    result_block = ""
    if match.is_finished:
        result_block = f"<div class=\"match-result\">Ergebnis: {escape(result)}</div>"
    extras: List[str] = []
    if match.referees and not match.is_finished:
        referee_label = ", ".join(escape(referee) for referee in match.referees)
        extras.append(f"<span>Schiedsrichter: {referee_label}</span>")
    if match.attendance and match.is_finished:
        extras.append(f"<span>Zuschauer: {escape(match.attendance)}</span>")
    if match.mvps and match.is_finished:
        mvp_labels: List[str] = []
        for selection in match.mvps:
            name = selection.name.strip() if selection.name else ""
            if not name:
                continue
            raw_team = (
                selection.team.strip()
                if isinstance(selection.team, str)
                else ""
            )
            team_label = pretty_name(raw_team) if raw_team else None
            if team_label:
                mvp_labels.append(f"{escape(name)} ({escape(team_label)})")
            elif selection.medal:
                mvp_labels.append(f"{escape(selection.medal)} – {escape(name)}")
            else:
                mvp_labels.append(escape(name))
        if mvp_labels:
            if len(mvp_labels) == 2:
                rendered_mvp = " und ".join(mvp_labels)
            else:
                rendered_mvp = " / ".join(mvp_labels)
            extras.append(f"<span>MVP: {rendered_mvp}</span>")

    links: List[str] = []
    if match.info_url:
        links.append(f"<a href=\"{escape(match.info_url)}\" target=\"_blank\" rel=\"noopener\">Spielinfos</a>")
    if match.stats_url and match.is_finished:
        links.append(f"<a href=\"{escape(match.stats_url)}\" target=\"_blank\" rel=\"noopener\">Statistik (PDF)</a>")

    meta_html = ""
    if extras or links:
        extras_html = " · ".join(extras)
        links_html = " · ".join(links)
        parts: List[str] = []
        if extras_html:
            parts.append(extras_html)
        if links_html:
            if parts:
                parts.append("<br>" + links_html)
            else:
                parts.append(links_html)
        meta_html = f"<div class=\"match-meta\">{''.join(parts)}</div>"
    stats_html = ""
    if stats:
        normalized_usc = normalize_name(USC_CANONICAL_NAME)
        canonical_usc = TEAM_CANONICAL_LOOKUP.get(normalized_usc)
        if canonical_usc:
            normalized_usc = normalize_name(canonical_usc)
        highlight_map: Dict[str, str] = {}
        if highlight_teams:
            for role, name in highlight_teams.items():
                if not name:
                    continue
                normalized_focus = normalize_name(name)
                canonical_focus = TEAM_CANONICAL_LOOKUP.get(normalized_focus)
                if canonical_focus:
                    normalized_focus = normalize_name(canonical_focus)
                highlight_map[role] = normalized_focus
        fallback_cards: List[str] = []
        table_entries: List[Tuple[str, Optional[str], MatchStatsMetrics]] = []
        tables_available = True
        for entry in stats:
            team_label = get_team_short_label(entry.team_name)
            normalized_team = normalize_name(entry.team_name)
            canonical_team = TEAM_CANONICAL_LOOKUP.get(normalized_team)
            if canonical_team:
                normalized_team = normalize_name(canonical_team)
            team_role: Optional[str] = None
            if normalized_team == normalized_usc:
                team_role = "usc"
            else:
                for role, normalized_focus in highlight_map.items():
                    if normalized_focus and normalized_team == normalized_focus:
                        team_role = role
                        break
            metrics = entry.metrics or _parse_match_stats_metrics(entry.totals_line)
            if metrics is None:
                tables_available = False
            else:
                table_entries.append((team_label, team_role, metrics))
            content_lines = [line for line in entry.header_lines if line]
            content_lines.append(entry.totals_line)
            content_text = "\n".join(content_lines)
            attrs: List[str] = ["class=\"match-stats-card\""]
            if team_role:
                attrs.append(f"data-team-role=\"{team_role}\"")
            attr_text = " ".join(attrs)
            card_lines = [
                f"        <article {attr_text}>",
                f"          <h4>{escape(team_label)}</h4>",
                f"          <pre>{escape(content_text)}</pre>",
                "        </article>",
            ]
            fallback_cards.append("\n".join(card_lines))
        if tables_available and table_entries:
            serve_rows: List[str] = []
            attack_rows: List[str] = []
            for team_label, team_role, metrics in table_entries:
                row_attr = f" data-team-role=\"{team_role}\"" if team_role else ""
                serve_rows.append(
                    "\n".join(
                        [
                            f"              <tr{row_attr}>",
                            f"                <th scope=\"row\">{escape(team_label)}</th>",
                            f"                <td class=\"match-stats-value\">{metrics.serves_attempts}</td>",
                            f"                <td class=\"match-stats-value\">{metrics.serves_errors}</td>",
                            f"                <td class=\"match-stats-value\">{metrics.serves_points}</td>",
                            f"                <td class=\"match-stats-value\">{metrics.receptions_attempts}</td>",
                            f"                <td class=\"match-stats-value\">{metrics.receptions_errors}</td>",
                            f"                <td class=\"match-stats-value\">{escape(metrics.receptions_positive_pct)} ({escape(metrics.receptions_perfect_pct)})</td>",
                            "              </tr>",
                        ]
                    )
                )
                attack_rows.append(
                    "\n".join(
                        [
                            f"              <tr{row_attr}>",
                            f"                <th scope=\"row\">{escape(team_label)}</th>",
                            f"                <td class=\"match-stats-value\">{metrics.attacks_attempts}</td>",
                            f"                <td class=\"match-stats-value\">{metrics.attacks_errors}</td>",
                            f"                <td class=\"match-stats-value\">{metrics.attacks_blocked}</td>",
                            f"                <td class=\"match-stats-value\">{metrics.attacks_points}</td>",
                            f"                <td class=\"match-stats-value\">{escape(metrics.attacks_success_pct)}</td>",
                            f"                <td class=\"match-stats-value\">{metrics.blocks_points}</td>",
                            "              </tr>",
                        ]
                    )
                )
            serve_rows_html = "\n".join(serve_rows)
            attack_rows_html = "\n".join(attack_rows)
            stats_html = (
                "    <details class=\"match-stats\">\n"
                "      <summary>Teamstatistik</summary>\n"
                "      <div class=\"match-stats-content\">\n"
                "        <div class=\"match-stats-table-wrapper\">\n"
                "          <table class=\"match-stats-table\">\n"
                "            <thead>\n"
                "              <tr>\n"
                "                <th scope=\"col\" rowspan=\"2\">Team</th>\n"
                "                <th scope=\"colgroup\" colspan=\"3\">Aufschlag</th>\n"
                "                <th scope=\"colgroup\" colspan=\"3\">Annahme</th>\n"
                "              </tr>\n"
                "              <tr>\n"
                "                <th scope=\"col\">Ges.</th>\n"
                "                <th scope=\"col\">Fhl</th>\n"
                "                <th scope=\"col\">Pkt</th>\n"
                "                <th scope=\"col\">Ges.</th>\n"
                "                <th scope=\"col\">Fhl</th>\n"
                "                <th scope=\"col\">Pos (Prf)</th>\n"
                "              </tr>\n"
                "            </thead>\n"
                "            <tbody>\n"
                f"{serve_rows_html}\n"
                "            </tbody>\n"
                "          </table>\n"
                "        </div>\n"
                "        <div class=\"match-stats-table-wrapper\">\n"
                "          <table class=\"match-stats-table\">\n"
                "            <thead>\n"
                "              <tr>\n"
                "                <th scope=\"col\" rowspan=\"2\">Team</th>\n"
                "                <th scope=\"colgroup\" colspan=\"5\">Angriff</th>\n"
                "                <th scope=\"colgroup\" colspan=\"1\">Block</th>\n"
                "              </tr>\n"
                "              <tr>\n"
                "                <th scope=\"col\">Ges.</th>\n"
                "                <th scope=\"col\">Fhl</th>\n"
                "                <th scope=\"col\">Blo</th>\n"
                "                <th scope=\"col\">Pkt</th>\n"
                "                <th scope=\"col\">Pkt%</th>\n"
                "                <th scope=\"col\">Pkt</th>\n"
                "              </tr>\n"
                "            </thead>\n"
                "            <tbody>\n"
                f"{attack_rows_html}\n"
                "            </tbody>\n"
                "          </table>\n"
                "        </div>\n"
                "      </div>\n"
                "    </details>"
            )
        elif fallback_cards:
            cards_html = "\n".join(fallback_cards)
            stats_html = (
                "    <details class=\"match-stats\">\n"
                "      <summary>Teamstatistik</summary>\n"
                "      <div class=\"match-stats-content\">\n"
                f"{cards_html}\n"
                "      </div>\n"
                "    </details>"
            )

    class_attr = ""
    if list_item_classes:
        class_names = [cls.strip() for cls in list_item_classes if cls and cls.strip()]
        if class_names:
            class_attr = f" class=\"{' '.join(class_names)}\""

    segments: List[str] = [
        f"<li{class_attr}>",
        "  <div class=\"match-line\">",
        f"    <div class=\"match-header\"><strong>{escape(kickoff_label)}</strong> – {escape(teams)}</div>",
    ]
    if result_block:
        segments.append(f"    {result_block}")
    if meta_html:
        segments.append(f"    {meta_html}")
    if stats_html:
        segments.append(stats_html)
    segments.extend(["  </div>", "</li>"])
    return "\n".join(segments)


def format_news_list(items: Sequence[NewsItem]) -> str:
    if not items:
        return "<li>Keine aktuellen Artikel gefunden.</li>"

    rendered: List[str] = []
    for item in items:
        title = escape(item.title)
        url = escape(item.url)
        meta_parts: List[str] = [escape(item.source)] if item.source else []
        date_label = item.formatted_date
        if date_label:
            meta_parts.append(escape(date_label))
        meta = " – ".join(meta_parts)
        meta_html = f"<span class=\"news-meta\">{meta}</span>" if meta else ""
        rendered.append(
            f"<li><a href=\"{url}\">{title}</a>{meta_html}</li>"
        )
    return "\n      ".join(rendered)


MVP_DISPLAY_COLUMNS: Sequence[Tuple[str, str]] = (
    ("Rang", "Rang"),
    ("Name", "Name"),
    ("Position", "Position"),
    ("Mannschaft", "Team"),
    ("Kennzahl", "Kennzahl"),
    ("Spiele", "Spiele/Quote"),
    ("Wertung", "Wertung"),
)


def format_instagram_list(links: Sequence[str]) -> str:
    if not links:
        return "<li>Keine Links gefunden.</li>"

    rendered: List[str] = []
    for link in links:
        parsed = urlparse(link)
        segments = [segment for segment in parsed.path.split("/") if segment]
        display: str
        if not segments:
            display = f"@{parsed.netloc}" if parsed.netloc else link
        elif "p" in segments:
            index = segments.index("p")
            if index + 1 < len(segments):
                display = f"Beitrag {segments[index + 1]}"
            else:
                display = "Instagram-Post"
        elif "reel" in segments:
            index = segments.index("reel")
            if index + 1 < len(segments):
                display = f"Reel {segments[index + 1]}"
            else:
                display = "Reels"
        elif segments[0] == "stories" and len(segments) > 1:
            display = f"Stories @{segments[1]}"
        elif segments[-1] == "reels":
            display = "Reels-Übersicht"
        else:
            display = f"@{segments[0]}"
        rendered.append(f"<li><a href=\"{escape(link)}\">{escape(display)}</a></li>")
    return "\n          ".join(rendered)


def format_mvp_rankings_section(
    rankings: Optional[Mapping[str, Mapping[str, Any]]],
    *,
    usc_name: str,
    opponent_name: str,
) -> str:
    if not rankings:
        return ""

    normalized_usc = normalize_name(usc_name)
    normalized_opponent = normalize_name(opponent_name)

    def matches_team(team_normalized: str, target_normalized: str) -> bool:
        if not team_normalized or not target_normalized:
            return False
        if team_normalized == target_normalized:
            return True
        return team_normalized in target_normalized or target_normalized in team_normalized

    categories: List[str] = []
    for index, (indicator, payload) in enumerate(rankings.items()):
        headers = list((payload or {}).get("headers") or [])
        rows = list((payload or {}).get("rows") or [])
        header_index = {header: idx for idx, header in enumerate(headers)}

        def value_for(row: Sequence[str], header: str) -> str:
            index = header_index.get(header)
            if index is not None and index < len(row):
                return row[index].strip()
            return ""

        team_entries: Dict[str, List[Dict[str, str]]] = {"opponent": [], "usc": []}
        for row in rows:
            values: Dict[str, str] = {}
            for header, idx in header_index.items():
                if idx < len(row):
                    values[header] = row[idx]

            name_value = escape((values.get("Name") or value_for(row, "Name") or "–"))
            rank_value = escape((values.get("Rang") or value_for(row, "Rang") or "–"))
            team_raw = (
                (values.get("Mannschaft") or values.get("Team") or value_for(row, "Mannschaft"))
            ).strip()
            team_label = get_team_short_label(team_raw) if team_raw else ""
            position_raw = (values.get("Position") or value_for(row, "Position")).strip()
            sets_raw = (values.get("Sätze") or value_for(row, "Sätze")).strip()
            games_raw = (values.get("Spiele") or value_for(row, "Spiele")).strip()

            wert1_raw = (values.get("Wert1") or value_for(row, "Wert1")).strip()
            wertung_raw = (values.get("Wertung") or value_for(row, "Wertung")).strip()

            if wert1_raw and wertung_raw:
                score_value = f"{escape(wert1_raw)} | {escape(wertung_raw)}"
            else:
                metric_columns = ("Wert1", "Wert2", "Wert3", "Kennzahl", "Wertung")
                metric_values: List[str] = []
                for key in metric_columns:
                    raw_value = (values.get(key) or value_for(row, key)).strip()
                    if raw_value:
                        metric_values.append(escape(raw_value))

                if metric_values:
                    first_metric = metric_values[0]
                    last_metric = metric_values[-1]
                    if len(metric_values) == 1 or first_metric == last_metric:
                        score_value = first_metric
                    else:
                        score_value = f"{first_metric} | {last_metric}"
                else:
                    score_value = "–"

            if team_raw:
                normalized_team = normalize_name(team_raw)
            else:
                normalized_team = ""

            if matches_team(normalized_team, normalized_opponent):
                team_role = "opponent"
            elif matches_team(normalized_team, normalized_usc):
                team_role = "usc"
            else:
                continue

            meta_parts: List[str] = []
            if position_raw:
                meta_parts.append(escape(position_raw))
            if team_label:
                meta_parts.append(escape(team_label))
            if sets_raw:
                meta_parts.append(f"{escape(sets_raw)} Sätze")
            if games_raw:
                meta_parts.append(f"{escape(games_raw)} Spiele")
            meta_text = " • ".join(meta_parts)

            entry: Dict[str, str] = {
                "rank": rank_value,
                "name": name_value,
                "meta": meta_text,
                "score": score_value,
                "team": team_role,
            }
            team_entries[team_role].append(entry)

        ordered_entries: List[Dict[str, str]] = []
        for team_key in ("opponent", "usc"):
            ordered_entries.extend(team_entries[team_key][:3])

        list_items: List[str] = []
        for entry in ordered_entries:
            meta_html = (
                f"                    <span class=\"mvp-entry-meta\">{entry['meta']}</span>\n"
                if entry["meta"]
                else ""
            )
            list_items.append(
                "                <li class=\"mvp-entry\" "
                f"data-team=\"{entry['team']}\">\n"
                f"                  <span class=\"mvp-entry-rank\">{entry['rank']}</span>\n"
                "                  <div class=\"mvp-entry-info\">\n"
                f"                    <span class=\"mvp-entry-name\">{entry['name']}</span>\n"
                f"{meta_html}"
                "                  </div>\n"
                f"                  <span class=\"mvp-entry-score\">{entry['score']}</span>\n"
                "                </li>"
            )

        if list_items:
            items_html = "\n".join(list_items)
            category_body = (
                "            <div class=\"mvp-category-content\">\n"
                "              <ol class=\"mvp-list\">\n"
                f"{items_html}\n"
                "              </ol>\n"
                "            </div>\n"
            )
        else:
            category_body = (
                "            <div class=\"mvp-category-content\">\n"
                "              <p class=\"mvp-empty\">Keine MVP-Rankings für diese Kategorie verfügbar.</p>\n"
                "            </div>\n"
            )

        open_attr = " open" if index == 0 else ""
        categories.append(
            f"          <details class=\"mvp-category\"{open_attr}>\n"
            "            <summary>\n"
            f"              <span class=\"mvp-category-title\">{escape(indicator)}</span>\n"
            "            </summary>\n"
            f"{category_body}"
            "          </details>"
        )

    if not categories:
        return ""

    categories_html = "\n".join(categories)
    usc_label = get_team_short_label(usc_name)
    opponent_label = get_team_short_label(opponent_name)
    return (
        "\n"
        "    <section class=\"mvp-group\">\n"
        "      <details class=\"mvp-overview\">\n"
        "        <summary>MVP-Rankings</summary>\n"
        "        <div class=\"mvp-overview-content\">\n"
        "          <p class=\"mvp-note\">Top-3-Platzierungen je Team aus dem offiziellen MVP-Ranking der Volleyball Bundesliga.</p>\n"
        "          <div class=\"mvp-legend\">\n"
        f"            <span class=\"mvp-legend-item\" data-team=\"usc\">{escape(usc_label)}</span>\n"
        f"            <span class=\"mvp-legend-item\" data-team=\"opponent\">{escape(opponent_label)}</span>\n"
        "          </div>\n"
        f"{categories_html}\n"
        "        </div>\n"
        "      </details>\n"
        "    </section>\n"
        "\n"
    )


def calculate_age(birthdate: date, reference: date) -> Optional[int]:
    if birthdate > reference:
        return None
    years = reference.year - birthdate.year
    if (reference.month, reference.day) < (birthdate.month, birthdate.day):
        years -= 1
    return years


def format_roster_list(
    roster: Sequence[RosterMember], *, match_date: Optional[date] = None
) -> str:
    if not roster:
        return "<li>Keine Kaderdaten gefunden.</li>"

    rendered: List[str] = []
    if isinstance(match_date, datetime):
        match_day: Optional[date] = match_date.date()
    else:
        match_day = match_date

    for member in roster:
        number = member.number_label
        if number and number.strip().isdigit():
            number_display = f"#{number.strip()}"
        elif number:
            number_display = number.strip()
        else:
            number_display = "Staff"
        name_html = escape(member.name)
        height_display: Optional[str] = None
        if member.height and not member.is_official:
            height_value = member.height.strip()
            if height_value:
                normalized = height_value.replace(',', '.').replace(' ', '')
                if normalized.replace('.', '', 1).isdigit():
                    if not height_value.endswith('cm'):
                        height_display = f"{height_value} cm"
                    else:
                        height_display = height_value
                else:
                    height_display = height_value
        birth_display = member.formatted_birthdate
        birthdate_value = member.birthdate_value
        age_display: Optional[str] = None
        if birthdate_value and match_day:
            age_value = calculate_age(birthdate_value, match_day)
            if age_value is not None:
                age_display = f"{age_value}"
        if birth_display:
            if age_display:
                birth_display = f"{birth_display} ({age_display})"
        else:
            birth_display = "–"

        nationality_value = (member.nationality or "").strip() or "–"
        role_value = (member.role or "").strip() or "–"

        detail_parts: List[str] = []
        if not member.is_official:
            detail_parts.append(height_display or "–")
        detail_parts.append(birth_display)
        detail_parts.append(nationality_value)
        detail_parts.append(role_value)

        meta_block = "<div class=\"roster-details\">{}</div>".format(
            " | ".join(escape(part) for part in detail_parts)
        )
        classes = ["roster-item"]
        classes.append("roster-official" if member.is_official else "roster-player")
        rendered.append(
            ("<li class=\"{classes}\">"
             "<span class=\"roster-number\">{number}</span>"
             "<div class=\"roster-text\"><span class=\"roster-name\">{name}</span>{meta}</div>"
             "</li>").format(
                classes=" ".join(classes),
                number=escape(number_display),
                name=name_html,
                meta=meta_block,
            )
        )
    return "\n          ".join(rendered)


def collect_birthday_notes(
    match_date: date,
    rosters: Sequence[tuple[str, Sequence[RosterMember]]],
) -> List[str]:
    notes: List[tuple[int, str]] = []
    for _team_name, roster in rosters:
        for member in roster:
            if member.is_official:
                continue
            birthdate = member.birthdate_value
            if not birthdate:
                continue
            try:
                occurrence = date(match_date.year, birthdate.month, birthdate.day)
            except ValueError:
                # Defensive: skip invalid dates such as 29.02 in non-leap years
                try:
                    occurrence = date(match_date.year - 1, birthdate.month, birthdate.day)
                except ValueError:
                    continue
            if occurrence > match_date:
                occurrence = date(match_date.year - 1, birthdate.month, birthdate.day)
            delta = (match_date - occurrence).days
            if delta < 0 or delta > 7:
                continue
            age_value = calculate_age(birthdate, match_date)
            if delta == 0:
                if age_value is not None:
                    note = f"{member.name.strip()} hat heute Geburtstag ({age_value} Jahre)!"
                else:
                    note = f"{member.name.strip()} hat heute Geburtstag!"
            else:
                date_label = occurrence.strftime("%d.%m.%Y")
                if age_value is not None:
                    note = (
                        f"{member.name.strip()} hatte am {date_label} Geburtstag"
                        f" ({age_value} Jahre)."
                    )
                else:
                    note = f"{member.name.strip()} hatte am {date_label} Geburtstag."
            notes.append((delta, note))
    notes.sort(key=lambda item: (item[0], item[1]))
    return [note for _, note in notes]


def format_transfer_list(items: Sequence[TransferItem]) -> str:
    if not items:
        return "<li>Keine Wechsel gemeldet.</li>"

    rendered: List[str] = []
    current_category: Optional[str] = None
    for item in items:
        if item.category and item.category != current_category:
            rendered.append(
                f"<li class=\"transfer-category\">{escape(item.category)}</li>"
            )
            current_category = item.category
        parts: List[str] = []
        name_part = item.name.strip()
        if name_part:
            parts.append(name_part)
        type_label = item.type_code.strip()
        if type_label:
            parts.append(type_label)
        nationality = item.nationality.strip()
        if nationality:
            parts.append(nationality)
        info = item.info.strip()
        if info:
            parts.append(info)
        related = item.related_club.strip()
        if related:
            parts.append(related)
        if not parts:
            continue
        rendered.append(
            f"<li class=\"transfer-line\">{' | '.join(escape(part) for part in parts)}</li>"
        )
    return "\n          ".join(rendered)



def _format_season_results_section(
    data: Optional[Mapping[str, Any]], opponent_name: str
) -> str:
    if not data or not isinstance(data, Mapping):
        return ""

    raw_title = data.get("title")
    if isinstance(raw_title, str) and raw_title.strip():
        title = raw_title.strip()
    else:
        title = "Ergebnis der Saison 2024/25"

    teams_raw = data.get("teams")
    teams_by_key: Dict[str, Dict[str, Any]] = {}
    if isinstance(teams_raw, Sequence):
        for entry in teams_raw:
            if not isinstance(entry, Mapping):
                continue
            name = str(entry.get("name") or "").strip()
            if not name:
                continue
            key = normalize_name(name)
            if not key or key in teams_by_key:
                continue
            details_raw = entry.get("details")
            details: List[str] = []
            if isinstance(details_raw, Sequence):
                for item in details_raw:
                    if not item:
                        continue
                    details.append(str(item).strip())
            teams_by_key[key] = {"name": name, "details": details}

    if not teams_by_key:
        links_raw = data.get("links")
        has_links = bool(
            isinstance(links_raw, Sequence)
            and any(
                isinstance(entry, Mapping)
                and str(entry.get("label") or "").strip()
                and str(entry.get("url") or "").strip()
                for entry in links_raw
            )
        )
        if not has_links:
            return ""

    normalized_opponent = normalize_name(opponent_name)
    normalized_usc = normalize_name(USC_CANONICAL_NAME)

    selected: List[Dict[str, Any]] = []
    missing_opponent = False
    if normalized_opponent and normalized_opponent in teams_by_key:
        selected.append(teams_by_key[normalized_opponent])
    elif normalized_opponent:
        missing_opponent = True

    usc_entry = teams_by_key.get(normalized_usc)
    if usc_entry and (not selected or usc_entry["name"] != selected[0]["name"]):
        selected.append(usc_entry)
    elif not selected and usc_entry:
        selected.append(usc_entry)

    status_message = ""
    if not selected:
        status_message = "Keine Saisoninformationen verfügbar."
    elif missing_opponent:
        status_message = (
            f"Für {pretty_name(opponent_name)} liegen keine Saisoninformationen vor."
        )

    cards_markup: List[str] = []
    for team in selected:
        name = team.get("name")
        if not name:
            continue
        details = [detail for detail in team.get("details", []) if detail]
        details_html = ""
        if details:
            detail_items = "".join(
                f"\n              <li>{escape(str(detail))}</li>" for detail in details
            )
            details_html = (
                "\n            <ul class=\"season-results-list\">"
                f"{detail_items}\n            </ul>"
            )
        cards_markup.append(
            "        <article class=\"season-results-card\">\n"
            f"          <h3>{escape(str(name))}</h3>{details_html}\n"
            "        </article>"
        )

    if not cards_markup:
        cards_markup.append(
            "        <p class=\"season-results-fallback\">Keine Saisoninformationen verfügbar.</p>"
        )

    links_raw = data.get("links")
    link_block: List[str] = []
    link_items: List[str] = []
    if isinstance(links_raw, Sequence):
        for entry in links_raw:
            if not isinstance(entry, Mapping):
                continue
            label = str(entry.get("label") or "").strip()
            url = str(entry.get("url") or "").strip()
            if not label or not url:
                continue
            link_items.append(
                f"          <li><a href=\"{escape(url)}\" rel=\"noopener\" target=\"_blank\">{escape(label)}</a></li>"
            )

    internal_link_url, internal_link_label = INTERNATIONAL_MATCHES_LINK
    link_items.append(
        f"          <li><a href=\"{escape(internal_link_url)}\">{escape(internal_link_label)}</a></li>"
    )
    link_items.append(
        "          <li><a href=\"https://uscmuenster.github.io/scouting/index.html\" rel=\"noopener\" target=\"_blank\">Scouting USC Münster</a></li>"
    )
    link_items.append(
        "          <li><a href=\"https://github.com/uscmuenster/usc_streaminginfos\" rel=\"noopener\" target=\"_blank\">GitHub Projekt - Streaminginfos</a></li>"
    )

    if link_items:
        link_block = [
            "      <div class=\"season-results-links\">",
            "        <h3>Weitere Informationen</h3>",
            "        <ul class=\"season-results-link-list\">",
            *link_items,
            "        </ul>",
            "      </div>",
        ]

    header_lines = [
        "      <div class=\"season-results-header\">",
        f"        <h2>{escape(title)}</h2>",
    ]
    if status_message:
        header_lines.append(
            f"        <p class=\"season-results-status\">{escape(status_message)}</p>"
        )
    header_lines.append("      </div>")

    section_lines = [
        "    <section class=\"season-results\">",
        *header_lines,
        "      <div class=\"season-results-grid\">",
        *cards_markup,
        "      </div>",
    ]
    section_lines.extend(link_block)
    section_lines.append("    </section>")

    return "\n".join(section_lines)


def build_html_report(
    *,
    next_home: Match,
    usc_recent: List[Match],
    opponent_recent: List[Match],
    usc_next: Optional[Match] = None,
    opponent_next: Optional[Match] = None,
    usc_news: Sequence[NewsItem],
    opponent_news: Sequence[NewsItem],
    usc_instagram: Sequence[str],
    opponent_instagram: Sequence[str],
    usc_roster: Sequence[RosterMember],
    opponent_roster: Sequence[RosterMember],
    usc_transfers: Sequence[TransferItem],
    opponent_transfers: Sequence[TransferItem],
    usc_photo: Optional[str],
    opponent_photo: Optional[str],
    season_results: Optional[Mapping[str, Any]] = None,
    generated_at: Optional[datetime] = None,
    font_scale: float = 1.0,
    match_stats: Optional[Mapping[str, Sequence[MatchStatsTotals]]] = None,
    mvp_rankings: Optional[Mapping[str, Mapping[str, Any]]] = None,
) -> str:
    heading = pretty_name(next_home.away_team)
    kickoff_raw = next_home.kickoff
    if kickoff_raw.tzinfo is None:
        kickoff_raw = kickoff_raw.replace(tzinfo=BERLIN_TZ)

    kickoff_dt = kickoff_raw.astimezone(BERLIN_TZ)
    kickoff_date = kickoff_dt.strftime("%d.%m.%Y")
    kickoff_weekday = GERMAN_WEEKDAYS.get(
        kickoff_dt.weekday(), kickoff_dt.strftime("%a")
    )
    kickoff_time = kickoff_dt.strftime("%H:%M")
    kickoff = f"{kickoff_date} ({kickoff_weekday}) {kickoff_time}"
    kickoff_label = f"{kickoff} Uhr"
    countdown_iso = kickoff_dt.isoformat(timespec="seconds")
    match_day = kickoff_dt.date()
    location = pretty_name(next_home.location)
    usc_url = get_team_homepage(USC_CANONICAL_NAME) or USC_HOMEPAGE
    opponent_url = get_team_homepage(next_home.away_team)

    def _combine_matches(
        next_match: Optional[Match],
        recent_matches: List[Match],
        highlight_lookup: Mapping[str, str],
    ) -> str:
        combined: List[str] = []
        seen: set[tuple[datetime, str, str]] = set()

        ordered: List[Match] = []
        if next_match:
            ordered.append(next_match)
        ordered.extend(recent_matches)

        for match in ordered:
            signature = (
                match.kickoff,
                normalize_name(match.home_team),
                normalize_name(match.away_team),
            )
            if signature in seen:
                continue
            seen.add(signature)
            stats_payload: Optional[Sequence[MatchStatsTotals]] = None
            if match_stats and match.stats_url:
                stats_payload = match_stats.get(match.stats_url)
            item_classes: List[str] = ["match-item"]
            if not match.is_finished:
                item_classes.append("match-item--upcoming")
                if next_match and match is next_match:
                    item_classes.append("match-item--next")
            else:
                item_classes.append("match-item--finished")
            combined.append(
                format_match_line(
                    match,
                    stats=stats_payload,
                    highlight_teams=highlight_lookup,
                    list_item_classes=item_classes,
                )
            )

        if not combined:
            return "<li>Keine Daten verfügbar.</li>"
        return "\n      ".join(combined)

    highlight_targets = {
        "usc": USC_CANONICAL_NAME,
        "opponent": next_home.away_team,
    }

    usc_items = _combine_matches(usc_next, usc_recent, highlight_targets)
    opponent_items = _combine_matches(
        opponent_next, opponent_recent, highlight_targets
    )

    usc_news_items = format_news_list(usc_news)
    opponent_news_items = format_news_list(opponent_news)
    usc_instagram_items = format_instagram_list(usc_instagram)
    opponent_instagram_items = format_instagram_list(opponent_instagram)
    season_results_section = _format_season_results_section(
        season_results, next_home.away_team
    )
    usc_roster_items = format_roster_list(usc_roster, match_date=match_day)
    opponent_roster_items = format_roster_list(opponent_roster, match_date=match_day)
    usc_transfer_items = format_transfer_list(usc_transfers)
    opponent_transfer_items = format_transfer_list(opponent_transfers)
    mvp_section_html = format_mvp_rankings_section(
        mvp_rankings,
        usc_name=USC_CANONICAL_NAME,
        opponent_name=next_home.away_team,
    )

    navigation_links = [
        ("aufstellungen.html", "Startaufstellungen der letzten Begegnungen"),
    ]
    lineup_link_items = "\n        ".join(
        f"<li><a href=\"{escape(url)}\">{escape(label)}</a></li>"
        for url, label in navigation_links
    )

    opponent_photo_block = ""
    if opponent_photo:
        opponent_photo_block = (
            "          <figure class=\"team-photo\">"
            f"<img src=\"{escape(opponent_photo)}\" alt=\"Teamfoto {escape(heading)}\" />"
            f"<figcaption>Teamfoto {escape(heading)}</figcaption>"
            "</figure>\n"
        )

    usc_photo_block = ""
    if usc_photo:
        usc_photo_block = (
            "          <figure class=\"team-photo\">"
            f"<img src=\"{escape(usc_photo)}\" alt=\"Teamfoto {escape(USC_CANONICAL_NAME)}\" />"
            f"<figcaption>Teamfoto {escape(USC_CANONICAL_NAME)}</figcaption>"
            "</figure>\n"
        )
    countdown_summary_html = "\n".join(
        [
            (
                "      <span class=\"countdown-banner\" data-countdown-banner "
                f"data-kickoff=\"{escape(countdown_iso)}\" "
                f"data-timezone=\"{escape(BERLIN_TIMEZONE_NAME)}\">"
            ),
            "        <span class=\"countdown-heading\" data-countdown-heading></span>",
            (
                "        <span class=\"countdown-display\" data-countdown-display"
                " aria-live=\"polite\">--:--:--</span>"
            ),
            "      </span>",
        ]
    )

    countdown_meta_lines = [
        (
            "<p class=\"countdown-meta__kickoff\">"
            f"<strong>Spieltermin:</strong> {escape(kickoff_label)}"
            "</p>"
        ),
        (
            "<p class=\"countdown-meta__location\">"
            f"<strong>Austragungsort:</strong> {escape(location)}"
            "</p>"
        ),
    ]

    countdown_meta_html = "\n".join(
        [
            "    <div class=\"countdown-meta\">",
            *[f"      {line}" for line in countdown_meta_lines],
            "    </div>",
        ]
    )

    meta_lines = []

    referees = list(next_home.referees)
    for idx in range(1, 3):
        if idx <= len(referees):
            referee_name = referees[idx - 1]
        else:
            referee_name = "noch nicht veröffentlicht"
        meta_lines.append(
            f"<p><strong>{idx}. Schiedsrichter*in:</strong> {escape(referee_name)}</p>"
        )

    meta_lines.append(
        f"<p><a class=\"meta-link\" href=\"{escape(TABLE_URL)}\">Tabelle der Volleyball Bundesliga</a></p>"
    )
    if usc_url:
        meta_lines.append(
            f"<p><a class=\"meta-link\" href=\"{escape(usc_url)}\">Homepage USC Münster</a></p>"
        )
    if opponent_url:
        meta_lines.append(
            f"<p><a class=\"meta-link\" href=\"{escape(opponent_url)}\">Homepage {escape(heading)}</a></p>"
        )
    meta_html = "\n      ".join(meta_lines)

    def _format_minutes_seconds(delta: timedelta) -> str:
        total_seconds = int(round(delta.total_seconds()))
        total_seconds = max(total_seconds, 0)
        minutes, seconds = divmod(total_seconds, 60)
        return f"{minutes:d}:{seconds:02d}"

    def _format_hms(delta: timedelta) -> str:
        total_seconds = int(round(delta.total_seconds()))
        total_seconds = abs(total_seconds)
        hours, remainder = divmod(total_seconds, 3600)
        minutes, seconds = divmod(remainder, 60)
        return f"{hours:02d}:{minutes:02d}:{seconds:02d}"

    tzinfo = kickoff_dt.tzinfo or BERLIN_TZ
    reference_dt = datetime.combine(kickoff_dt.date(), REFERENCE_KICKOFF_TIME)
    reference_dt = reference_dt.replace(tzinfo=tzinfo)

    broadcast_item_blocks: List[str] = []
    for entry in BROADCAST_PLAN:
        planned_dt = datetime.combine(kickoff_dt.date(), entry.planned_time)
        planned_dt = planned_dt.replace(tzinfo=tzinfo)
        offset = planned_dt - reference_dt
        actual_dt = kickoff_dt + offset
        countdown_delta = kickoff_dt - actual_dt
        if countdown_delta.total_seconds() >= 0:
            countdown_prefix = "\u2212"
            countdown_value = countdown_delta
        else:
            countdown_prefix = "+"
            countdown_value = -countdown_delta
        countdown_label = f"{countdown_prefix}{_format_minutes_seconds(countdown_value)}"
        actual_time_label = actual_dt.strftime("%H:%M:%S")
        duration_label = _format_hms(entry.duration)
        broadcast_item_blocks.append(
            "\n".join(
                [
                    "<tr class=\"broadcast-row\">",
                    f"  <th scope=\"row\" class=\"broadcast-cell broadcast-cell--time\">{escape(actual_time_label)} Uhr</th>",
                    f"  <td class=\"broadcast-cell broadcast-cell--countdown\">{escape(countdown_label)}</td>",
                    f"  <td class=\"broadcast-cell broadcast-cell--note\">{escape(entry.note)}</td>",
                    f"  <td class=\"broadcast-cell broadcast-cell--duration\">{escape(duration_label)}</td>",
                    "</tr>",
                ]
            )
        )

    broadcast_box_lines = [
        "<aside class=\"broadcast-box\" aria-labelledby=\"broadcast-plan-heading\">",
        "  <details class=\"broadcast-box__details\">",
        "    <summary class=\"broadcast-box__summary\">",
        (
            "      <span class=\"broadcast-box__summary-title\" "
            "id=\"broadcast-plan-heading\" role=\"heading\" "
            "aria-level=\"2\">Sendeablauf</span>"
        ),
        *countdown_summary_html.splitlines(),
        "      <span class=\"broadcast-box__summary-indicator\" aria-hidden=\"true\"></span>",
        "    </summary>",
        "    <div class=\"broadcast-box__content\">",
    ]
    if broadcast_item_blocks:
        broadcast_box_lines.extend(
            [
                "      <div class=\"broadcast-table-wrapper\">",
                "        <table class=\"broadcast-table\">",
                "          <thead>",
                "            <tr>",
                "              <th scope=\"col\" class=\"broadcast-heading broadcast-heading--time\">Zeit</th>",
                "              <th scope=\"col\" class=\"broadcast-heading broadcast-heading--countdown\">Countdown</th>",
                "              <th scope=\"col\" class=\"broadcast-heading broadcast-heading--note\">Programmpunkt</th>",
                "              <th scope=\"col\" class=\"broadcast-heading broadcast-heading--duration\">Dauer</th>",
                "            </tr>",
                "          </thead>",
                "          <tbody>",
            ]
        )
        broadcast_box_lines.extend(indent(block, "            ") for block in broadcast_item_blocks)
        broadcast_box_lines.extend(
            [
                "          </tbody>",
                "        </table>",
                "      </div>",
            ]
        )
    else:
        broadcast_box_lines.append(
            "      <p class=\"broadcast-empty\">Keine Sendeplanung hinterlegt.</p>"
        )
    broadcast_box_lines.extend(
        [
            "    </div>",
            "  </details>",
            "</aside>",
        ]
    )
    broadcast_box_html = "\n".join(broadcast_box_lines)

    def _render_set_break_box(
        plan: Iterable[Any],
        heading_id: str,
        heading_label: str,
    ) -> str:
        rows: List[str] = []
        cumulative_duration = timedelta()
        for entry in plan:
            start_label = _format_minutes_seconds(cumulative_duration)
            duration_label = _format_minutes_seconds(entry.duration)
            rows.append(
                "\n".join(
                    [
                        "<tr class=\"broadcast-row\">",
                        f"  <td class=\"broadcast-cell broadcast-cell--start\">{escape(start_label)}</td>",
                        f"  <td class=\"broadcast-cell broadcast-cell--note\">{escape(entry.note)}</td>",
                        f"  <td class=\"broadcast-cell broadcast-cell--duration\">{escape(duration_label)}</td>",
                        "</tr>",
                    ]
                )
            )
            cumulative_duration += entry.duration

        heading_id_attr = escape(heading_id, quote=True)
        heading_label_html = escape(heading_label)

        box_lines = [
            f"<aside class=\"broadcast-box\" aria-labelledby=\"{heading_id_attr}\">",
            "  <details class=\"broadcast-box__details\">",
            "    <summary class=\"broadcast-box__summary\">",
            (
                "      <span class=\"broadcast-box__summary-title\" "
                f"id=\"{heading_id_attr}\" role=\"heading\" "
                f"aria-level=\"2\">{heading_label_html}</span>"
            ),
            "      <span class=\"broadcast-box__summary-indicator\" aria-hidden=\"true\"></span>",
            "    </summary>",
            "    <div class=\"broadcast-box__content\">",
        ]
        if rows:
            box_lines.extend(
                [
                    "      <div class=\"broadcast-table-wrapper\">",
                    "        <table class=\"broadcast-table\">",
                    "          <thead>",
                    "            <tr>",
                    "              <th scope=\"col\" class=\"broadcast-heading broadcast-heading--start\">Start</th>",
                    "              <th scope=\"col\" class=\"broadcast-heading broadcast-heading--note\">Programmpunkt</th>",
                    "              <th scope=\"col\" class=\"broadcast-heading broadcast-heading--duration\">Dauer</th>",
                    "            </tr>",
                    "          </thead>",
                    "          <tbody>",
                ]
            )
<<<<<<< HEAD
            box_lines.extend(indent(row, "            ") for row in rows)
            box_lines.extend(
                [
                    "          </tbody>",
                    "        </table>",
                    "      </div>",
                ]
            )
        else:
            box_lines.append(
                "      <p class=\"broadcast-empty\">Keine Informationen zur Satzpause hinterlegt.</p>"
            )
        box_lines.extend(
=======
        )
        cumulative_duration += entry.duration

    set_break_box_lines = [
        "<aside class=\"broadcast-box\" aria-labelledby=\"set-break-heading\">",
        "  <details class=\"broadcast-box__details\">",
        "    <summary class=\"broadcast-box__summary\">",
        (
            "      <span class=\"broadcast-box__summary-title\" "
            "id=\"set-break-heading\" role=\"heading\" "
            "aria-level=\"2\">Satzpause 1 → 2 und 3 → 4 und 4 → 5</span>"
        ),
        "      <span class=\"broadcast-box__summary-indicator\" aria-hidden=\"true\"></span>",
        "    </summary>",
        "    <div class=\"broadcast-box__content\">",
    ]
    if set_break_rows:
        set_break_box_lines.extend(
            [
                "      <div class=\"broadcast-table-wrapper\">",
                "        <table class=\"broadcast-table\">",
                "          <thead>",
                "            <tr>",
                "              <th scope=\"col\" class=\"broadcast-heading broadcast-heading--start\">Start</th>",
                "              <th scope=\"col\" class=\"broadcast-heading broadcast-heading--note\">Programmpunkt</th>",
                "              <th scope=\"col\" class=\"broadcast-heading broadcast-heading--duration\">Dauer</th>",
                "            </tr>",
                "          </thead>",
                "          <tbody>",
            ]
        )
        set_break_box_lines.extend(indent(row, "            ") for row in set_break_rows)
        set_break_box_lines.extend(
>>>>>>> c5aece7d
            [
                "    </div>",
                "  </details>",
                "</aside>",
            ]
        )
        return "\n".join(box_lines)

    set_break_12_box_html = _render_set_break_box(
        FIRST_SET_BREAK_PLAN,
        "set-break-1-2-heading",
        "Satzpause 1 → 2",
    )
    set_break_23_box_html = _render_set_break_box(
        SECOND_SET_BREAK_PLAN,
        "set-break-2-3-heading",
        "Satzpause 2 → 3",
    )

    stopwatch_box_lines = [
        "<aside class=\"broadcast-box\" aria-labelledby=\"stopwatch-heading\">",
        "  <details class=\"broadcast-box__details\" data-stopwatch>",
        "    <summary class=\"broadcast-box__summary\">",
        (
            "      <span class=\"broadcast-box__summary-title\" "
            "id=\"stopwatch-heading\" role=\"heading\" "
            "aria-level=\"2\">Stoppuhr</span>"
        ),
        "      <span class=\"broadcast-box__summary-indicator\" aria-hidden=\"true\"></span>",
        "    </summary>",
        "    <div class=\"broadcast-box__content\">",
        "      <div class=\"stopwatch-display\" data-stopwatch-display aria-live=\"polite\">00:00</div>",
        "      <div class=\"stopwatch-controls\" role=\"group\" aria-label=\"Stoppuhr-Steuerung\">",
        "        <button type=\"button\" class=\"stopwatch-button\" data-stopwatch-start>Start</button>",
        "        <button type=\"button\" class=\"stopwatch-button\" data-stopwatch-stop>Stopp</button>",
        "        <button type=\"button\" class=\"stopwatch-button\" data-stopwatch-reset>Zurücksetzen</button>",
        "      </div>",
        "    </div>",
        "  </details>",
        "</aside>",
    ]
    stopwatch_box_html = "\n".join(stopwatch_box_lines)

    hero_layout_lines = [
        "    <div class=\"hero-layout\">",
        "      <div class=\"hero-primary\">",
        indent(countdown_meta_html, "        ").rstrip(),
        "        <div class=\"meta\">",
        f"          {meta_html}",
        "        </div>",
        "      </div>",
        indent(broadcast_box_html, "      ").rstrip(),
        indent(stopwatch_box_html, "      ").rstrip(),
        indent(set_break_12_box_html, "      ").rstrip(),
        indent(set_break_23_box_html, "      ").rstrip(),
        "    </div>",
    ]
    hero_layout_html = "\n".join(hero_layout_lines)

    birthday_notes = collect_birthday_notes(
        match_day,
        (
            (USC_CANONICAL_NAME, usc_roster),
            (heading, opponent_roster),
        ),
    )
    notes_html = ""
    if birthday_notes:
        note_items = "\n        ".join(
            f"<li>{escape(note)}</li>" for note in birthday_notes
        )
        notes_html = (
            "\n"
            "    <section class=\"notice-group\">\n"
            "      <h2>Bemerkungen</h2>\n"
            "      <ul class=\"notice-list\">\n"
            f"        {note_items}\n"
            "      </ul>\n"
            "    </section>\n"
            "\n"
        )

    update_note_html = ""
    if generated_at:
        generated_label = format_generation_timestamp(generated_at)
        update_note_html = (
            "    <footer class=\"page-footer\">\n"
            "      <p class=\"update-note\" role=\"status\">\n"
            "        <span aria-hidden=\"true\">📅</span>\n"
            f"        <span><strong>Aktualisiert am</strong> {escape(generated_label)}</span>\n"
            "      </p>\n"
            "    </footer>\n"
            "\n"
        )

    font_scale = max(0.3, min(font_scale, 3.0))
    scale_value = f"{font_scale:.4f}".rstrip("0").rstrip(".")
    if not scale_value:
        scale_value = "1"

    html = f"""<!DOCTYPE html>
<html lang=\"de\">
<head>
  <meta charset=\"utf-8\">
  <meta name=\"viewport\" content=\"width=device-width, initial-scale=1\">
  <meta http-equiv=\"Cache-Control\" content=\"no-cache, no-store, must-revalidate\">
  <meta http-equiv=\"Pragma\" content=\"no-cache\">
  <meta http-equiv=\"Expires\" content=\"0\">
  <meta name=\"theme-color\" content=\"{THEME_COLORS['mvp_overview_summary_bg']}\">
  <link rel=\"icon\" type=\"image/png\" sizes=\"32x32\" href=\"favicon.png\">
  <link rel=\"icon\" type=\"image/png\" sizes=\"192x192\" href=\"favicon.png\">
  <link rel=\"apple-touch-icon\" href=\"favicon.png\">
  <link rel=\"manifest\" href=\"manifest.webmanifest\">
  <title>Nächster USC-Heimgegner</title>
  <style>
    :root {{
      color-scheme: light dark;
      --font-scale: {scale_value};
      --font-context-scale: 1;
      --theme-color: {THEME_COLORS['mvp_overview_summary_bg']};
      --accordion-opponent-bg: {HIGHLIGHT_COLORS['opponent']['accordion_bg']};
      --accordion-opponent-shadow: {HIGHLIGHT_COLORS['opponent']['accordion_shadow']};
      --accordion-usc-bg: {HIGHLIGHT_COLORS['usc']['accordion_bg']};
      --accordion-usc-shadow: {HIGHLIGHT_COLORS['usc']['accordion_shadow']};
      --usc-highlight-row-bg: {HIGHLIGHT_COLORS['usc']['row_bg']};
      --usc-highlight-row-text: {HIGHLIGHT_COLORS['usc']['row_text']};
      --usc-highlight-card-border: {HIGHLIGHT_COLORS['usc']['card_border']};
      --usc-highlight-card-shadow: {HIGHLIGHT_COLORS['usc']['card_shadow']};
      --usc-highlight-mvp-bg: {HIGHLIGHT_COLORS['usc']['mvp_bg']};
      --usc-highlight-mvp-border: {HIGHLIGHT_COLORS['usc']['mvp_border']};
      --usc-highlight-mvp-score: {HIGHLIGHT_COLORS['usc']['mvp_score']};
      --usc-highlight-legend-dot: {HIGHLIGHT_COLORS['usc']['legend_dot']};
      --opponent-highlight-row-bg: {HIGHLIGHT_COLORS['opponent']['row_bg']};
      --opponent-highlight-row-text: {HIGHLIGHT_COLORS['opponent']['row_text']};
      --opponent-highlight-card-border: {HIGHLIGHT_COLORS['opponent']['card_border']};
      --opponent-highlight-card-shadow: {HIGHLIGHT_COLORS['opponent']['card_shadow']};
      --opponent-highlight-mvp-bg: {HIGHLIGHT_COLORS['opponent']['mvp_bg']};
      --opponent-highlight-mvp-border: {HIGHLIGHT_COLORS['opponent']['mvp_border']};
      --opponent-highlight-mvp-score: {HIGHLIGHT_COLORS['opponent']['mvp_score']};
      --opponent-highlight-legend-dot: {HIGHLIGHT_COLORS['opponent']['legend_dot']};
      --mvp-overview-summary-bg: {THEME_COLORS['mvp_overview_summary_bg']};
    }}
    @media (display-mode: standalone), (display-mode: fullscreen) {{
      :root {{
        --font-context-scale: 1.25;
      }}
    }}
    body {{
      margin: 0;
      font-family: \"Inter\", \"Segoe UI\", -apple-system, BlinkMacSystemFont, \"Helvetica Neue\", Arial, sans-serif;
      line-height: 1.6;
      font-size: calc(var(--font-scale) * var(--font-context-scale) * clamp(0.95rem, 1.8vw, 1.05rem));
      background: #f5f7f9;
      color: #1f2933;
    }}
    main {{
      max-width: min(110rem, 96vw);
      margin: 0 auto;
      padding: clamp(0.6rem, 2.5vw, 1.2rem) clamp(0.9rem, 3vw, 2.4rem);
    }}
    h1 {{
      color: #004c54;
      font-size: calc(var(--font-scale) * var(--font-context-scale) * clamp(1.55rem, 4.5vw, 2.35rem));
      margin: 0 0 1.25rem 0;
    }}
    h2 {{
      font-size: calc(var(--font-scale) * var(--font-context-scale) * clamp(1.15rem, 3.6vw, 1.6rem));
      margin-bottom: 1rem;
    }}
    section {{
      margin-top: clamp(1.2rem, 3vw, 2rem);
    }}
    .meta {{
      display: grid;
      gap: 0.25rem;
      margin: 0 0 1.3rem 0;
      padding: 0;
    }}
    .meta p {{
      margin: 0;
    }}
    .hero-layout {{
      display: grid;
      gap: clamp(1rem, 3vw, 1.8rem);
      align-items: start;
      margin-bottom: clamp(1.1rem, 3vw, 1.6rem);
    }}
    .hero-primary {{
      display: grid;
      gap: clamp(0.8rem, 2.4vw, 1.3rem);
    }}
    .broadcast-box {{
      border-radius: 1rem;
      background: #ffffff;
      padding: clamp(0.75rem, 2.2vw, 1.15rem);
      box-shadow: 0 18px 40px rgba(15, 118, 110, 0.16);
      border: 1px solid rgba(15, 118, 110, 0.18);
      display: grid;
      gap: clamp(0.55rem, 1.8vw, 0.8rem);
    }}
    .broadcast-box__details {{
      display: grid;
      gap: clamp(0.75rem, 2.2vw, 1.1rem);
      margin: 0;
    }}
    .broadcast-box__summary {{
      display: flex;
      align-items: center;
      gap: clamp(0.45rem, 2vw, 1.2rem);
      margin: 0;
      padding: 0;
      cursor: pointer;
      list-style: none;
    }}
    .broadcast-box__summary::-webkit-details-marker {{
      display: none;
    }}
    .broadcast-box__summary:focus-visible {{
      outline: 3px solid rgba(14, 165, 233, 0.55);
      border-radius: 0.75rem;
      outline-offset: 2px;
    }}
    .broadcast-box__summary-title {{
      flex: 1 1 auto;
      min-width: 0;
      font-size: calc(var(--font-scale) * var(--font-context-scale) * clamp(1.4rem, 3.8vw, 1.8rem));
      font-weight: 700;
      color: #0f172a;
    }}
    .broadcast-box__summary-indicator {{
      flex: 0 0 auto;
      display: inline-flex;
      align-items: center;
      justify-content: center;
      width: clamp(1.5rem, 4vw, 1.8rem);
      height: clamp(1.5rem, 4vw, 1.8rem);
      border-radius: 999px;
      border: 2px solid rgba(15, 118, 110, 0.35);
      color: #0f766e;
      font-size: clamp(0.85rem, 2.2vw, 1rem);
      transition: transform 0.2s ease, border-color 0.2s ease;
    }}
    .broadcast-box__summary-indicator::before {{
      content: "▸";
    }}
    .broadcast-box__details[open] .broadcast-box__summary-indicator {{
      transform: rotate(90deg);
      border-color: rgba(15, 118, 110, 0.6);
    }}
    .broadcast-box__details[open] .broadcast-box__summary-indicator::before {{
      content: "▾";
    }}
    .broadcast-box__content {{
      display: grid;
      gap: clamp(0.75rem, 2vw, 1.1rem);
    }}
    .broadcast-box h2 {{
      margin: 0;
    }}
    .stopwatch-display {{
      font-family: "Fira Mono", "SFMono-Regular", Menlo, Consolas, monospace;
      font-size: calc(var(--font-scale) * var(--font-context-scale) * clamp(1.75rem, 5vw, 2.2rem));
      font-weight: 700;
      color: #0f172a;
      text-align: center;
      padding: clamp(0.35rem, 1vw, 0.6rem);
      border-radius: 0.75rem;
      background: rgba(15, 118, 110, 0.08);
      border: 1px solid rgba(15, 118, 110, 0.15);
    }}
    .stopwatch--running .stopwatch-display {{
      background: linear-gradient(135deg, rgba(15, 118, 110, 0.18), rgba(14, 165, 233, 0.2));
      border-color: rgba(14, 165, 233, 0.4);
      box-shadow: 0 18px 36px rgba(14, 165, 233, 0.22);
    }}
    .stopwatch-controls {{
      display: flex;
      flex-wrap: wrap;
      gap: clamp(0.3rem, 1.5vw, 0.55rem);
      justify-content: center;
    }}
    .stopwatch-button {{
      font: inherit;
      font-weight: 600;
      padding: clamp(0.35rem, 1vw, 0.55rem) clamp(0.75rem, 2.5vw, 1.1rem);
      border-radius: 999px;
      border: none;
      cursor: pointer;
      color: #ffffff;
      background: linear-gradient(135deg, #0f766e, #0ea5e9);
      box-shadow: 0 14px 30px rgba(14, 165, 233, 0.25);
      transition: transform 0.15s ease, box-shadow 0.15s ease, filter 0.15s ease;
    }}
    .stopwatch-button:hover {{
      filter: brightness(1.05);
      box-shadow: 0 16px 34px rgba(14, 165, 233, 0.35);
    }}
    .stopwatch-button:active {{
      transform: translateY(1px) scale(0.99);
    }}
    .stopwatch-button:focus-visible {{
      outline: 3px solid rgba(14, 165, 233, 0.55);
      outline-offset: 2px;
    }}
    .broadcast-table-wrapper {{
      border-radius: 0.85rem;
      border: 1px solid #e2e8f0;
      background: #f8fafc;
      overflow-x: auto;
    }}
    .broadcast-table {{
      width: 100%;
      border-collapse: collapse;
      font-size: calc(var(--font-scale) * var(--font-context-scale) * 1rem);
    }}
    .broadcast-table thead th {{
      text-align: left;
      font-weight: 600;
      text-transform: uppercase;
      letter-spacing: 0.06em;
      font-size: calc(var(--font-scale) * var(--font-context-scale) * 0.68rem);
      color: #0f766e;
      padding: 0.45rem 0.65rem;
      background: rgba(15, 118, 110, 0.08);
      border-bottom: 1px solid rgba(148, 163, 184, 0.35);
    }}
    .broadcast-heading--countdown,
    .broadcast-heading--duration,
    .broadcast-heading--start {{
      text-align: left;
    }}
    .broadcast-heading--note {{
      width: 55%;
    }}
    .broadcast-table thead th:first-child {{
      border-top-left-radius: 0.85rem;
    }}
    .broadcast-table thead th:last-child {{
      border-top-right-radius: 0.85rem;
    }}
    .broadcast-table tbody th,
    .broadcast-table tbody td {{
      padding: 0.3rem 0.65rem;
      vertical-align: top;
      border-top: 1px solid rgba(148, 163, 184, 0.35);
      line-height: 1.3;
      text-align: left;
    }}
    .broadcast-table tbody tr:first-child th,
    .broadcast-table tbody tr:first-child td {{
      border-top: none;
    }}
    .broadcast-cell--time {{
      font-family: "Fira Mono", "SFMono-Regular", Menlo, Consolas, monospace;
      font-weight: 600;
      white-space: nowrap;
    }}
    .broadcast-cell--countdown {{
      font-weight: 700;
      color: #0f766e;
      white-space: nowrap;
      text-align: left;
    }}
    .broadcast-cell--note {{
      font-weight: 500;
      line-height: 1.35;
    }}
    .broadcast-cell--duration {{
      text-align: left;
      white-space: nowrap;
      font-family: "Fira Mono", "SFMono-Regular", Menlo, Consolas, monospace;
    }}
    .broadcast-cell--start {{
      font-family: "Fira Mono", "SFMono-Regular", Menlo, Consolas, monospace;
      white-space: nowrap;
    }}
    .broadcast-empty {{
      margin: 0;
      font-size: calc(var(--font-scale) * var(--font-context-scale) * 0.9rem);
      color: #475569;
    }}
    @media (min-width: 60rem) {{
      .hero-layout {{
        grid-template-columns: minmax(0, 0.35fr) minmax(0, 0.65fr);
      }}
    }}
    @media (max-width: 50rem) {{
      .hero-layout {{
        grid-template-columns: minmax(0, 1fr);
      }}
    }}
    .countdown-meta {{
      display: grid;
      gap: clamp(0.2rem, 1.2vw, 0.45rem);
      margin: 0 0 clamp(0.55rem, 2vw, 0.9rem) 0;
    }}
    .countdown-meta p {{
      margin: 0;
    }}
    .countdown-meta__kickoff {{
      font-size: calc(var(--font-scale) * var(--font-context-scale) * clamp(1.05rem, 3.4vw, 1.25rem));
      font-weight: 600;
    }}
    .countdown-meta__location {{
      font-size: calc(var(--font-scale) * var(--font-context-scale) * clamp(0.95rem, 3vw, 1.1rem));
      font-weight: 500;
    }}
    .countdown-banner {{
      margin: 0;
      padding: clamp(0.55rem, 1.7vw, 0.15rem) clamp(0.65rem, 2.2vw, 1.15rem);
      border-radius: 0.95rem;
      background: linear-gradient(135deg, #0f766e, #10b981);
      color: #f0fdf4;
      display: inline-flex;
      align-items: center;
      gap: clamp(0.35rem, 1.5vw, 0.6rem);
      width: auto;
      max-width: 100%;
    }}
    .countdown-banner--live {{
      background: linear-gradient(135deg, #b91c1c, #f97316);
      box-shadow: 0 18px 40px rgba(180, 83, 9, 0.4);
    }}
    .countdown-heading {{
      margin: 0;
      text-transform: uppercase;
      letter-spacing: 0.08em;
      font-weight: 700;
      font-size: calc(var(--font-scale) * var(--font-context-scale) * clamp(0.5rem, 1.5vw, 0.65rem));
    }}
    .countdown-display {{
      margin: 0;
      font-size: calc(var(--font-scale) * var(--font-context-scale) * clamp(1.2rem, 3.6vw, 1.6rem));
      font-weight: 700;
      font-variant-numeric: tabular-nums;
    }}
    .update-note {{
      display: inline-flex;
      align-items: center;
      gap: 0.25rem;
      padding: 0.25rem 0.6rem;
      background: #ecfdf5;
      color: #047857;
      border-radius: 999px;
      font-size: calc(var(--font-scale) * var(--font-context-scale) * 0.7rem);
      font-weight: 600;
      border: 1px solid #bbf7d0;
    }}
    .update-note span {{
      display: inline-flex;
      align-items: center;
      gap: 0.25rem;
    }}
    .page-footer {{
      margin-top: clamp(1.75rem, 4vw, 2.75rem);
      display: flex;
      justify-content: center;
    }}
    .match-list {{
      list-style: none;
      padding: 0;
      margin: 0;
      display: grid;
      gap: 0.75rem;
      grid-template-columns: 1fr;
    }}
    @media (min-width: 48rem) {{
      .match-list {{
        grid-template-columns: repeat(2, minmax(0, 1fr));
      }}
      .match-list li.match-item--upcoming {{
        grid-column: 1 / -1;
      }}
    }}
    .match-list li {{
      background: #ffffff;
      border-radius: 0.8rem;
      padding: 0.85rem clamp(0.9rem, 2.6vw, 1.3rem);
      box-shadow: 0 10px 30px rgba(0, 76, 84, 0.08);
    }}
    .lineup-link {{
      margin-top: clamp(0.75rem, 2.5vw, 1.4rem);
      display: flex;
      justify-content: center;
    }}
    .lineup-link ul {{
      list-style: none;
      margin: 0;
      padding: 0;
      display: flex;
      flex-wrap: wrap;
      justify-content: center;
      gap: clamp(0.6rem, 2vw, 1rem);
    }}
    .lineup-link li {{
      display: flex;
    }}
    .lineup-link a {{
      display: inline-flex;
      align-items: center;
      gap: 0.4rem;
      padding: 0.6rem 1.2rem;
      border-radius: 999px;
      background: #0f766e;
      color: #ffffff;
      font-weight: 600;
      text-decoration: none;
      box-shadow: 0 12px 28px rgba(15, 118, 110, 0.25);
      transition: transform 0.15s ease, box-shadow 0.15s ease;
    }}
    .lineup-link a:hover,
    .lineup-link a:focus-visible {{
      transform: translateY(-1px);
      box-shadow: 0 16px 32px rgba(15, 118, 110, 0.3);
      outline: none;
    }}
    .match-line {{
      display: flex;
      flex-direction: column;
      gap: 0.45rem;
    }}
    .match-header {{
      font-weight: 600;
      color: inherit;
    }}
    .match-result {{
      font-family: \"Fira Mono\", \"SFMono-Regular\", Menlo, Consolas, monospace;
      font-size: calc(var(--font-scale) * var(--font-context-scale) * 0.9rem);
      color: #0f766e;
    }}
    .match-meta {{
      font-size: calc(var(--font-scale) * var(--font-context-scale) * 0.85rem);
      color: #475569;
      display: flex;
      flex-wrap: wrap;
      gap: 0.3rem 0.75rem;
      align-items: center;
    }}
    .match-meta span {{
      display: inline-flex;
      align-items: center;
      gap: 0.25rem;
    }}
    .match-meta a {{
      color: #1d4ed8;
      font-weight: 600;
      text-decoration: none;
    }}
    .match-meta a:hover,
    .match-meta a:focus-visible {{
      text-decoration: underline;
      outline: none;
    }}
    .match-stats {{
      margin-top: clamp(0.45rem, 1.4vw, 0.85rem);
      border-radius: 0.85rem;
      background: #f8fafc;
      border: 1px solid rgba(15, 118, 110, 0.18);
      padding: 0.75rem 1rem;
    }}
    .match-stats summary {{
      cursor: pointer;
      list-style: none;
      display: flex;
      align-items: center;
      gap: 0.45rem;
      font-weight: 600;
      font-size: calc(var(--font-scale) * var(--font-context-scale) * 0.92rem);
    }}
    .match-stats summary::-webkit-details-marker {{
      display: none;
    }}
    .match-stats summary::after {{
      content: "▾";
      margin-left: auto;
      font-size: calc(var(--font-scale) * var(--font-context-scale) * 0.9rem);
      transition: transform 0.2s ease;
    }}
    .match-stats[open] summary::after {{
      transform: rotate(180deg);
    }}
    .match-stats-content {{
      margin-top: 0.75rem;
      display: grid;
      gap: clamp(0.75rem, 2vw, 1.1rem);
    }}
    .match-stats-table-wrapper {{
      overflow-x: auto;
    }}
    .match-stats-table {{
      width: 100%;
      border-collapse: separate;
      border-spacing: 0;
      background: #ffffff;
      border-radius: 0.75rem;
      box-shadow: 0 12px 26px rgba(15, 23, 42, 0.08);
      border: 1px solid rgba(148, 163, 184, 0.35);
      min-width: 22rem;
    }}
    .match-stats-table thead th {{
      background: rgba(15, 118, 110, 0.12);
      color: #0f766e;
      font-size: calc(var(--font-scale) * var(--font-context-scale) * 0.8rem);
      font-weight: 700;
      text-transform: uppercase;
      letter-spacing: 0.02em;
      padding: 0.55rem 0.75rem;
      text-align: center;
    }}
    .match-stats-table thead th:first-child {{
      text-align: left;
    }}
    .match-stats-table tbody th {{
      text-align: left;
      padding: 0.65rem 0.85rem;
      font-size: calc(var(--font-scale) * var(--font-context-scale) * 0.9rem);
      font-weight: 600;
      color: #0f172a;
    }}
    .match-stats-table tbody td {{
      text-align: center;
      padding: 0.65rem 0.7rem;
      font-size: calc(var(--font-scale) * var(--font-context-scale) * 0.9rem);
      font-weight: 500;
      color: #1f2937;
    }}
    .match-stats-table tbody td.match-stats-value {{
      text-align: center;
    }}
    .match-stats-table tbody tr + tr th,
    .match-stats-table tbody tr + tr td {{
      border-top: 1px solid #e2e8f0;
    }}
    .match-stats-table tbody tr[data-team-role="usc"] {{
      background: var(--usc-highlight-row-bg);
      color: var(--usc-highlight-row-text);
    }}
    .match-stats-table tbody tr[data-team-role="usc"] th,
    .match-stats-table tbody tr[data-team-role="usc"] td {{
      color: inherit;
    }}
    .match-stats-table tbody tr[data-team-role="opponent"] {{
      background: var(--opponent-highlight-row-bg);
      color: var(--opponent-highlight-row-text);
    }}
    .match-stats-table tbody tr[data-team-role="opponent"] th,
    .match-stats-table tbody tr[data-team-role="opponent"] td {{
      color: inherit;
    }}
    .match-stats-card {{
      border-radius: 0.75rem;
      background: #ffffff;
      padding: 0.75rem 0.95rem;
      box-shadow: 0 12px 26px rgba(15, 23, 42, 0.08);
      border: 1px solid rgba(148, 163, 184, 0.35);
    }}
    .match-stats-card[data-team-role="usc"] {{
      border-color: var(--usc-highlight-card-border);
      box-shadow: 0 14px 30px var(--usc-highlight-card-shadow);
    }}
    .match-stats-card[data-team-role="opponent"] {{
      border-color: var(--opponent-highlight-card-border);
      box-shadow: 0 14px 30px var(--opponent-highlight-card-shadow);
    }}
    .match-stats-card h4 {{
      margin: 0 0 0.5rem 0;
      font-size: calc(var(--font-scale) * var(--font-context-scale) * 0.95rem);
      font-weight: 600;
      color: #0f172a;
    }}
    .match-stats-card pre {{
      margin: 0;
      font-family: \"Fira Mono\", \"SFMono-Regular\", Menlo, Consolas, monospace;
      font-size: calc(var(--font-scale) * var(--font-context-scale) * 0.75rem);
      line-height: 1.4;
      white-space: pre;
      overflow-x: auto;
      padding: 0.5rem 0.65rem;
      background: rgba(15, 23, 42, 0.04);
      border-radius: 0.6rem;
      color: #1f2937;
    }}
    .news-group,
    .roster-group,
    .transfer-group {{
      margin-top: clamp(1.5rem, 3.5vw, 2.5rem);
      display: grid;
      gap: 0.75rem;
    }}
    .accordion {{
      border-radius: 0.85rem;
      overflow: hidden;
      background: var(--accordion-opponent-bg);
      box-shadow: 0 18px 40px var(--accordion-opponent-shadow);
      border: none;
    }}
    .roster-group details:nth-of-type(2),
    .transfer-group details:nth-of-type(2),
    .news-group details:nth-of-type(2) {{
      background: var(--accordion-usc-bg);
      box-shadow: 0 18px 40px var(--accordion-usc-shadow);
    }}
    .accordion summary {{
      cursor: pointer;
      padding: 0.85rem 1.2rem;
      font-weight: 600;
      display: flex;
      align-items: center;
      justify-content: space-between;
      list-style: none;
      font-size: calc(var(--font-scale) * var(--font-context-scale) * clamp(1rem, 2.6vw, 1.2rem));
    }}
    .accordion summary::-webkit-details-marker {{
      display: none;
    }}
    .accordion summary::after {{
      content: \"▾\";
      font-size: calc(var(--font-scale) * var(--font-context-scale) * 1rem);
      transition: transform 0.2s ease;
    }}
    .accordion[open] summary::after {{
      transform: rotate(180deg);
    }}
    .accordion-content {{
      padding: 0 1.2rem 1.2rem;
    }}
    .news-list {{
      list-style: none;
      margin: 0;
      padding: 0;
      display: flex;
      flex-direction: column;
      gap: 0.5rem;
    }}
    .news-list li {{
      margin: 0;
      padding: 0;
    }}
    .news-meta {{
      display: block;
      font-size: calc(var(--font-scale) * var(--font-context-scale) * 0.85rem);
      color: #64748b;
      margin-top: 0.2rem;
    }}
    .mvp-group {{
      margin-top: clamp(1.5rem, 3.5vw, 2.5rem);
    }}
    .mvp-overview {{
      border-radius: 0.8rem;
      border: none;
      background: #ffffff;
      box-shadow: 0 14px 30px rgba(15, 118, 110, 0.14);
      overflow: hidden;
    }}
    .mvp-overview summary {{
      cursor: pointer;
      padding: 0.85rem 1.2rem;
      font-weight: 600;
      display: flex;
      align-items: center;
      justify-content: space-between;
      list-style: none;
      font-size: calc(var(--font-scale) * var(--font-context-scale) * clamp(1rem, 2.4vw, 1.15rem));
      background: var(--mvp-overview-summary-bg);
      border-bottom: 1px solid rgba(15, 23, 42, 0.08);
      color: #ffffff;
    }}
    .mvp-overview summary::-webkit-details-marker {{
      display: none;
    }}
    .mvp-overview summary::after {{
      content: "▾";
      font-size: calc(var(--font-scale) * var(--font-context-scale) * 1rem);
      transition: transform 0.2s ease;
    }}
    .mvp-overview[open] summary::after {{
      transform: rotate(180deg);
    }}
    .mvp-overview-content {{
      padding: 0 1.2rem 1.2rem;
      display: grid;
      gap: clamp(0.6rem, 2vw, 1.1rem);
    }}
    .mvp-note {{
      margin: 0;
      font-size: calc(var(--font-scale) * var(--font-context-scale) * 0.85rem);
      color: #475569;
    }}
    .mvp-legend {{
      display: flex;
      flex-wrap: wrap;
      gap: 0.6rem;
      align-items: center;
    }}
    .mvp-legend-item {{
      display: inline-flex;
      align-items: center;
      gap: 0.35rem;
      padding: 0.35rem 0.75rem;
      border-radius: 999px;
      font-size: calc(var(--font-scale) * var(--font-context-scale) * 0.75rem);
      font-weight: 600;
      background: rgba(15, 23, 42, 0.05);
      color: #0f172a;
    }}
    .mvp-legend-item::before {{
      content: "";
      width: 0.65rem;
      height: 0.65rem;
      border-radius: 50%;
      box-shadow: inset 0 0 0 2px rgba(15, 23, 42, 0.15);
    }}
    .mvp-legend-item[data-team="usc"]::before {{
      background: var(--usc-highlight-legend-dot);
    }}
    .mvp-legend-item[data-team="opponent"]::before {{
      background: var(--opponent-highlight-legend-dot);
    }}
    .mvp-category {{
      border-radius: 0.8rem;
      border: 1px solid #e2e8f0;
      background: #f8fafc;
      overflow: hidden;
    }}
    .mvp-category summary {{
      cursor: pointer;
      padding: 0.85rem 1.05rem;
      font-weight: 600;
      display: flex;
      align-items: center;
      justify-content: space-between;
      list-style: none;
      font-size: calc(var(--font-scale) * var(--font-context-scale) * clamp(0.95rem, 2.2vw, 1.1rem));
      gap: 0.6rem;
      background: rgba(15, 118, 110, 0.08);
    }}
    .mvp-category summary::-webkit-details-marker {{
      display: none;
    }}
    .mvp-category summary::after {{
      content: "▾";
      font-size: calc(var(--font-scale) * var(--font-context-scale) * 0.95rem);
      transition: transform 0.2s ease;
      color: inherit;
    }}
    .mvp-category[open] summary::after {{
      transform: rotate(180deg);
    }}
    .mvp-category-title {{
      flex: 1;
      color: #0f766e;
    }}
    .mvp-category-badge {{
      display: inline-flex;
      align-items: center;
      gap: 0.3rem;
      padding: 0.3rem 0.65rem;
      border-radius: 999px;
      background: rgba(15, 118, 110, 0.14);
      color: #0f4c75;
      font-weight: 700;
      font-size: calc(var(--font-scale) * var(--font-context-scale) * 0.7rem);
      letter-spacing: 0.02em;
      text-transform: uppercase;
    }}
    .mvp-category-content {{
      padding: 0.9rem 1.05rem 1.1rem;
      display: grid;
      gap: 0.7rem;
    }}
    .mvp-list {{
      margin: 0;
      padding: 0;
      list-style: none;
      display: grid;
      gap: 0.55rem;
    }}
    .mvp-entry {{
      display: grid;
      grid-template-columns: minmax(4.75rem, auto) 1fr minmax(4.5rem, auto);
      gap: 0.6rem;
      align-items: center;
      padding: 0.6rem 0.75rem;
      border-radius: 0.7rem;
      background: rgba(15, 23, 42, 0.05);
      box-shadow: inset 0 0 0 1px rgba(15, 23, 42, 0.08);
    }}
    .mvp-entry-rank {{
      font-weight: 700;
      font-size: calc(var(--font-scale) * var(--font-context-scale) * 0.95rem);
      color: #0f172a;
    }}
    .mvp-entry-info {{
      display: flex;
      flex-direction: column;
      gap: 0.15rem;
    }}
    .mvp-entry-name {{
      font-weight: 600;
      color: #0f172a;
      font-size: calc(var(--font-scale) * var(--font-context-scale) * 0.95rem);
    }}
    .mvp-entry-meta {{
      font-size: calc(var(--font-scale) * var(--font-context-scale) * 0.78rem);
      color: #475569;
      letter-spacing: 0.02em;
      text-transform: uppercase;
    }}
    .mvp-entry-score {{
      font-weight: 700;
      font-size: calc(var(--font-scale) * var(--font-context-scale) * 0.95rem);
      color: #0f4c75;
      justify-self: end;
    }}
    .mvp-entry[data-team="opponent"] {{
      background: var(--opponent-highlight-mvp-bg);
      box-shadow: inset 0 0 0 1px var(--opponent-highlight-mvp-border);
    }}
    .mvp-entry[data-team="opponent"] .mvp-entry-score {{
      color: var(--opponent-highlight-mvp-score);
    }}
    .mvp-entry[data-team="usc"] {{
      background: var(--usc-highlight-mvp-bg);
      box-shadow: inset 0 0 0 1px var(--usc-highlight-mvp-border);
    }}
    .mvp-entry[data-team="usc"] .mvp-entry-score {{
      color: var(--usc-highlight-mvp-score);
    }}
    @media (max-width: 38rem) {{
      .mvp-category summary {{
        flex-direction: column;
        align-items: flex-start;
        gap: 0.4rem;
      }}
      .mvp-entry {{
        grid-template-columns: minmax(4.25rem, auto) 1fr;
        grid-template-areas: \"rank score\" \"info info\";
        row-gap: 0.4rem;
      }}
      .mvp-entry-rank {{
        grid-area: rank;
      }}
      .mvp-entry-score {{
        grid-area: score;
      }}
      .mvp-entry-info {{
        grid-area: info;
      }}
    }}
    @media (max-width: 30rem) {{
      .match-stats summary {{
        font-size: calc(var(--font-scale) * var(--font-context-scale) * 0.82rem);
      }}
      .match-stats-table {{
        min-width: min(16rem, 100%);
      }}
      .match-stats-table thead th {{
        font-size: calc(var(--font-scale) * var(--font-context-scale) * 0.62rem);
        padding: 0.3rem 0.35rem;
      }}
      .match-stats-table tbody th,
      .match-stats-table tbody td {{
        font-size: calc(var(--font-scale) * var(--font-context-scale) * 0.7rem);
        padding: 0.35rem 0.35rem;
      }}
    }}
    .mvp-empty {{
      margin: 0;
      font-size: calc(var(--font-scale) * var(--font-context-scale) * 0.9rem);
      color: #475569;
    }}
    .transfer-list {{
      list-style: none;
      margin: 0;
      padding: 0;
      display: grid;
      gap: 0.65rem;
    }}
    .transfer-category {{
      font-weight: 700;
      color: #1d4ed8;
      padding-top: 0.35rem;
      margin: 0;
    }}
    .transfer-line {{
      font-size: calc(var(--font-scale) * var(--font-context-scale) * 0.95rem);
      font-weight: 500;
      color: inherit;
      word-break: break-word;
    }}
    .team-photo {{
      margin: 0 0 1.1rem 0;
    }}
    .team-photo img {{
      width: 100%;
      border-radius: 0.85rem;
      display: block;
    }}
    .team-photo figcaption {{
      font-size: calc(var(--font-scale) * var(--font-context-scale) * 0.85rem);
      color: #64748b;
      margin-top: 0.35rem;
      text-align: center;
    }}
    .roster-list {{
      list-style: none;
      margin: 0;
      padding: 0;
      display: grid;
      gap: 0.8rem;
    }}
    .roster-item {{
      display: grid;
      grid-template-columns: minmax(3.6rem, auto) 1fr;
      gap: 0.75rem;
      align-items: center;
    }}
    .roster-number {{
      font-family: \"Fira Mono\", \"SFMono-Regular\", Menlo, Consolas, monospace;
      font-weight: 600;
      font-size: calc(var(--font-scale) * var(--font-context-scale) * 0.95rem);
      background: #bae6fd;
      color: #1f2933;
      border-radius: 0.65rem;
      padding: 0.35rem 0.65rem;
      text-align: center;
    }}
    .roster-official .roster-number {{
      background: #e2e8f0;
    }}
    .roster-text {{
      display: flex;
      flex-direction: column;
      gap: 0.2rem;
    }}
    .roster-name {{
      font-weight: 600;
      font-size: calc(var(--font-scale) * var(--font-context-scale) * 1rem);
    }}
    .roster-details {{
      font-size: calc(var(--font-scale) * var(--font-context-scale) * 0.82rem);
      color: #475569;
      line-height: 1.35;
    }}
    .notice-group {{
      margin-top: clamp(1.4rem, 3vw, 2rem);
    }}
    .notice-list {{
      list-style: none;
      margin: 0;
      padding: 0;
      display: grid;
      gap: 0.65rem;
    }}
    .notice-list li {{
      background: linear-gradient(135deg, #fef3c7, #fde68a);
      border-radius: 0.85rem;
      padding: clamp(0.85rem, 2.8vw, 1.15rem);
      font-weight: 600;
      box-shadow: 0 16px 34px rgba(250, 204, 21, 0.22);
    }}
    .instagram-group {{
      margin-top: clamp(1.5rem, 3.5vw, 2.5rem);
    }}
    .instagram-grid {{
      display: grid;
      gap: 1.2rem;
      grid-template-columns: repeat(auto-fit, minmax(14rem, 1fr));
    }}
    .instagram-card {{
      background: #ffffff;
      border-radius: 0.85rem;
      padding: clamp(1rem, 3vw, 1.4rem);
      box-shadow: 0 12px 28px rgba(15, 118, 110, 0.12);
    }}
    .instagram-card h3 {{
      margin: 0 0 0.75rem 0;
      font-size: calc(var(--font-scale) * var(--font-context-scale) * clamp(1.05rem, 3vw, 1.3rem));
    }}
    .instagram-list {{
      list-style: none;
      margin: 0;
      padding: 0;
      display: grid;
      gap: 0.35rem;
    }}
    .season-results {{
      margin-top: clamp(1.5rem, 3.5vw, 2.5rem);
    }}
    .season-results-header {{
      display: flex;
      flex-wrap: wrap;
      gap: 0.6rem 1.25rem;
      align-items: baseline;
      margin-bottom: clamp(0.75rem, 2.5vw, 1.25rem);
    }}
    .season-results-header h2 {{
      margin: 0;
    }}
    .season-results-status {{
      margin: 0;
      font-size: calc(var(--font-scale) * var(--font-context-scale) * 0.8rem);
      color: #475569;
    }}
    .season-results-grid {{
      display: grid;
      gap: clamp(1rem, 3vw, 1.5rem);
      grid-template-columns: repeat(auto-fit, minmax(14rem, 1fr));
    }}
    .season-results-card {{
      background: #ffffff;
      border-radius: 0.85rem;
      padding: clamp(1rem, 3vw, 1.4rem);
      box-shadow: 0 12px 28px rgba(15, 118, 110, 0.12);
      display: grid;
      gap: 0.6rem;
    }}
    .season-results-card h3 {{
      margin: 0;
      font-size: calc(var(--font-scale) * var(--font-context-scale) * clamp(1.05rem, 3vw, 1.3rem));
      color: #0f172a;
    }}
    .season-results-list {{
      margin: 0;
      padding-left: 1rem;
      display: grid;
      gap: 0.35rem;
      font-size: calc(var(--font-scale) * var(--font-context-scale) * 0.9rem);
      color: #1f2933;
    }}
    .season-results-fallback {{
      margin: 0;
      font-size: calc(var(--font-scale) * var(--font-context-scale) * 0.9rem);
      color: #475569;
    }}
    .season-results-links {{
      margin-top: clamp(1rem, 3vw, 1.75rem);
      background: #f8fafc;
      border-radius: 0.85rem;
      padding: clamp(1rem, 3vw, 1.4rem);
      box-shadow: inset 0 0 0 1px rgba(148, 163, 184, 0.35);
    }}
    .season-results-links h3 {{
      margin: 0 0 0.75rem 0;
      font-size: calc(var(--font-scale) * var(--font-context-scale) * clamp(0.95rem, 2.5vw, 1.1rem));
      color: #1f2937;
    }}
    .season-results-link-list {{
      margin: 0;
      padding-left: 1rem;
      display: grid;
      gap: 0.4rem;
    }}
    .season-results-link-list a {{
      color: #1d4ed8;
      font-weight: 600;
      text-decoration: none;
    }}
    .season-results-link-list a:hover,
    .season-results-link-list a:focus-visible {{
      text-decoration: underline;
      outline: none;
    }}
    .meta-link {{
      font-weight: 600;
    }}
    a {{
      color: #0f766e;
    }}
    a:hover,
    a:focus {{
      text-decoration: underline;
    }}
    .match-meta a {{
      color: #1d4ed8;
      font-weight: 600;
    }}
    .match-meta a:hover,
    .match-meta a:focus-visible {{
      text-decoration: underline;
      outline: none;
    }}
    @media (max-width: 40rem) {{
      body {{
        font-size: calc(var(--font-scale) * var(--font-context-scale) * 0.85rem);
      }}
      h1 {{
        font-size: calc(var(--font-scale) * var(--font-context-scale) * 1.6rem);
      }}
      h2 {{
        font-size: calc(var(--font-scale) * var(--font-context-scale) * 1.1rem);
      }}
      .match-list li {{
        padding: 0.85rem 1rem;
      }}
      .lineup-link ul {{
        flex-direction: column;
        align-items: center;
        gap: 0.75rem;
      }}
      .lineup-link li {{
        width: 100%;
        justify-content: center;
      }}
      .lineup-link a {{
        width: min(22rem, 100%);
        justify-content: center;
      }}
      .match-result {{
        font-size: calc(var(--font-scale) * var(--font-context-scale) * 0.8rem);
      }}
      .match-stats summary {{
        font-size: calc(var(--font-scale) * var(--font-context-scale) * 0.9rem);
      }}
      .match-stats-table {{
        min-width: min(18rem, 100%);
      }}
      .match-stats-table thead th {{
        font-size: calc(var(--font-scale) * var(--font-context-scale) * 0.68rem);
        padding: 0.35rem 0.45rem;
      }}
      .match-stats-table tbody th,
      .match-stats-table tbody td {{
        font-size: calc(var(--font-scale) * var(--font-context-scale) * 0.78rem);
        padding: 0.4rem 0.45rem;
      }}
      .accordion summary {{
        font-size: calc(var(--font-scale) * var(--font-context-scale) * 1.05rem);
      }}
      .mvp-overview summary {{
        font-size: calc(var(--font-scale) * var(--font-context-scale) * 1.05rem);
      }}
      .roster-item {{
        grid-template-columns: minmax(3rem, auto) 1fr;
      }}
      .roster-number {{
        font-size: calc(var(--font-scale) * var(--font-context-scale) * 0.8rem);
        padding: 0.3rem 0.5rem;
      }}
      .team-photo {{
        margin-bottom: 0.9rem;
      }}
    }}
    @media (prefers-color-scheme: dark) {{
      :root {{
        --accordion-opponent-bg: {HIGHLIGHT_COLORS['opponent']['dark_accordion_bg']};
        --accordion-opponent-shadow: {HIGHLIGHT_COLORS['opponent']['dark_accordion_shadow']};
        --accordion-usc-bg: {HIGHLIGHT_COLORS['usc']['dark_accordion_bg']};
        --accordion-usc-shadow: {HIGHLIGHT_COLORS['usc']['dark_accordion_shadow']};
        --usc-highlight-row-bg: {HIGHLIGHT_COLORS['usc']['dark_row_bg']};
        --usc-highlight-row-text: {HIGHLIGHT_COLORS['usc']['dark_row_text']};
        --opponent-highlight-row-bg: {HIGHLIGHT_COLORS['opponent']['dark_row_bg']};
        --opponent-highlight-row-text: {HIGHLIGHT_COLORS['opponent']['dark_row_text']};
        --mvp-overview-summary-bg: {THEME_COLORS['dark_mvp_overview_summary_bg']};
        --theme-color: {THEME_COLORS['dark_mvp_overview_summary_bg']};
      }}
      body {{
        background: #0e1b1f;
        color: #e6f1f3;
      }}
      .broadcast-box {{
        background: rgba(15, 31, 36, 0.85);
        border-color: rgba(94, 234, 212, 0.25);
        box-shadow: 0 20px 48px rgba(15, 118, 110, 0.35);
      }}
      .broadcast-table-wrapper {{
        background: rgba(15, 31, 36, 0.55);
        border-color: rgba(148, 163, 184, 0.35);
      }}
      .broadcast-table thead th {{
        background: rgba(45, 88, 90, 0.35);
        color: #5eead4;
        border-bottom-color: rgba(94, 234, 212, 0.3);
      }}
      .broadcast-cell--countdown {{
        color: #5eead4;
      }}
      .broadcast-cell--duration,
      .broadcast-empty {{
        color: #cbd5f5;
      }}
      h1,
      h2,
      h3 {{
        color: #f1f5f9;
      }}
      .match-list li {{
        background: #132a30;
        box-shadow: 0 12px 32px rgba(0, 0, 0, 0.35);
      }}
      .match-stats {{
        background: #132a30;
        border-color: rgba(45, 212, 191, 0.35);
      }}
      .match-stats summary {{
        color: #e2f3f7;
      }}
      .match-stats-table {{
        background: #0f1f24;
        border-color: rgba(94, 234, 212, 0.25);
        box-shadow: 0 16px 34px rgba(0, 0, 0, 0.45);
      }}
      .match-stats-table thead th {{
        background: rgba(94, 234, 212, 0.16);
        color: #5eead4;
      }}
      .match-stats-table tbody tr + tr th,
      .match-stats-table tbody tr + tr td {{
        border-color: rgba(148, 163, 184, 0.35);
      }}
      .match-stats-table tbody th,
      .match-stats-table tbody td {{
        color: #e2f3f7;
      }}
      .match-stats-table tbody tr[data-team-role="usc"] {{
        background: var(--usc-highlight-row-bg);
        color: var(--usc-highlight-row-text);
      }}
      .match-stats-table tbody tr[data-team-role="opponent"] {{
        background: var(--opponent-highlight-row-bg);
        color: var(--opponent-highlight-row-text);
      }}
      .match-stats-card {{
        background: #0f1f24;
        border-color: rgba(94, 234, 212, 0.25);
        box-shadow: 0 16px 34px rgba(0, 0, 0, 0.45);
      }}
      .match-stats-card h4 {{
        color: #f0f9ff;
      }}
      .match-stats-card pre {{
        background: rgba(15, 118, 110, 0.22);
        color: #f1f5f9;
      }}
      .lineup-link a {{
        background: #14b8a6;
        color: #022c22;
        box-shadow: 0 16px 32px rgba(20, 184, 166, 0.35);
      }}
      .accordion {{
        background: var(--accordion-opponent-bg);
        box-shadow: 0 18px 40px var(--accordion-opponent-shadow);
      }}
      .mvp-overview {{
        background: #132a30;
        box-shadow: 0 18px 40px rgba(0, 0, 0, 0.45);
      }}
      .mvp-overview summary {{
        color: #f1f5f9;
        background: var(--mvp-overview-summary-bg);
        border-bottom: 1px solid rgba(148, 163, 184, 0.35);
      }}
      .mvp-note {{
        color: #cbd5f5;
      }}
      .mvp-card {{
        background: #132a30;
        box-shadow: 0 18px 40px rgba(0, 0, 0, 0.45);
      }}
      .mvp-card summary {{
        color: #f1f5f9;
      }}
      .roster-group details:nth-of-type(2),
      .transfer-group details:nth-of-type(2),
      .news-group details:nth-of-type(2) {{
        background: var(--accordion-usc-bg);
        box-shadow: 0 18px 40px var(--accordion-usc-shadow);
      }}
      .instagram-card {{
        background: #132a30;
        box-shadow: 0 18px 40px rgba(0, 0, 0, 0.45);
      }}
      .season-results-card {{
        background: #132a30;
        box-shadow: 0 18px 40px rgba(0, 0, 0, 0.45);
      }}
      .season-results-card h3 {{
        color: #f1f5f9;
      }}
      .season-results-list {{
        color: #cbd5f5;
      }}
      .season-results-fallback {{
        color: #94a3b8;
      }}
      .season-results-links {{
        background: #0f1f24;
        box-shadow: inset 0 0 0 1px rgba(94, 234, 212, 0.25);
      }}
      .season-results-links h3 {{
        color: #e6f1f3;
      }}
      .season-results-link-list a {{
        color: #93c5fd;
      }}
      .season-results-status {{
        color: #94a3b8;
      }}
      .pwa-install-banner {{
        box-shadow: 0 22px 44px rgba(8, 47, 73, 0.55);
      }}
      .pwa-install-button {{
        color: {THEME_COLORS['mvp_overview_summary_bg']};
      }}
      .pwa-install-dismiss {{
        color: #e2f3f7;
      }}
      .match-result {{
        color: #5eead4;
      }}
      .match-meta {{
        color: #cbd5f5;
      }}
      .transfer-line {{
        color: #dbeafe;
      }}
      .news-meta {{
        color: #9ca3af;
      }}
      .transfer-category {{
        color: #bfdbfe;
      }}
      .roster-number {{
        background: #155e75;
        color: #ecfeff;
      }}
      .roster-official .roster-number {{
        background: #1f2933;
      }}
      .roster-details {{
        color: #cbd5f5;
      }}
      .update-note {{
        background: rgba(15, 118, 110, 0.16);
        color: #ccfbf1;
        border-color: rgba(45, 212, 191, 0.35);
      }}
      .notice-list li {{
        background: linear-gradient(135deg, #7c2d12, #a16207);
        color: #fef3c7;
        box-shadow: 0 20px 48px rgba(250, 204, 21, 0.35);
      }}
      .team-photo figcaption {{
        color: #94a3b8;
      }}
      a {{
        color: #5eead4;
      }}
      .countdown-banner {{
        background: linear-gradient(135deg, rgba(15, 118, 110, 0.8), rgba(45, 212, 191, 0.85));
        color: #ecfeff;
        box-shadow: 0 20px 44px rgba(0, 0, 0, 0.55);
      }}
      .countdown-banner--live {{
        background: linear-gradient(135deg, rgba(190, 18, 60, 0.85), rgba(249, 115, 22, 0.85));
      }}
    }}
  </style>
</head>
<body>
  <main>
    <h1>Nächster USC-Heimgegner:<br><span data-next-opponent>{escape(heading)}</span></h1>
{hero_layout_html}
{notes_html}
    <section>
      <h2>Spiele: {escape(heading)}</h2>
      <ul class=\"match-list\">
        {opponent_items}
      </ul>
    </section>
    <section>
      <h2>Spiele: {escape(USC_CANONICAL_NAME)}</h2>
      <ul class=\"match-list\">
        {usc_items}
      </ul>
    </section>
    <section class=\"lineup-link\">
      <ul>
        {lineup_link_items}
      </ul>
    </section>
    <section class=\"roster-group\">
      <details class=\"accordion\">
        <summary>Kader {escape(heading)}</summary>
        <div class=\"accordion-content\">
{opponent_photo_block}          <ul class=\"roster-list\">
            {opponent_roster_items}
          </ul>
        </div>
      </details>
      <details class=\"accordion\">
        <summary>Kader {escape(USC_CANONICAL_NAME)}</summary>
        <div class=\"accordion-content\">
{usc_photo_block}          <ul class=\"roster-list\">
            {usc_roster_items}
          </ul>
        </div>
      </details>
    </section>
    <section class=\"transfer-group\">
      <details class=\"accordion\">
        <summary>Wechselbörse {escape(heading)}</summary>
        <div class=\"accordion-content\">
          <ul class=\"transfer-list\">
            {opponent_transfer_items}
          </ul>
        </div>
      </details>
      <details class=\"accordion\">
        <summary>Wechselbörse {escape(USC_CANONICAL_NAME)}</summary>
        <div class=\"accordion-content\">
          <ul class=\"transfer-list\">
            {usc_transfer_items}
          </ul>
        </div>
      </details>
    </section>
    <section class=\"news-group\">
      <details class=\"accordion\">
        <summary>News von {escape(heading)}</summary>
        <div class=\"accordion-content\">
          <ul class=\"news-list\">
            {opponent_news_items}
          </ul>
        </div>
      </details>
      <details class=\"accordion\">
        <summary>News von {escape(USC_CANONICAL_NAME)}</summary>
        <div class=\"accordion-content\">
          <ul class=\"news-list\">
            {usc_news_items}
          </ul>
        </div>
      </details>
    </section>
{mvp_section_html}    <section class=\"instagram-group\">
      <h2>Instagram-Links</h2>
      <div class=\"instagram-grid\">
        <article class=\"instagram-card\">
          <h3>{escape(heading)}</h3>
          <ul class=\"instagram-list\">
            {opponent_instagram_items}
          </ul>
        </article>
        <article class=\"instagram-card\">
          <h3>{escape(USC_CANONICAL_NAME)}</h3>
          <ul class=\"instagram-list\">
            {usc_instagram_items}
          </ul>
        </article>
      </div>
    </section>
{season_results_section}
{update_note_html}
  </main>
  <script>
    (() => {{
      const themeColor = "{THEME_COLORS['mvp_overview_summary_bg']}";
      const themeMeta = document.querySelector('meta[name="theme-color"]');
      if (themeMeta) {{
        themeMeta.setAttribute("content", themeColor);
      }}

      const createTimeZoneOffsetGetter = (timeZone) => {{
        try {{
          const formatter = new Intl.DateTimeFormat('en-US', {{
            timeZone,
            hour12: false,
            year: 'numeric',
            month: '2-digit',
            day: '2-digit',
            hour: '2-digit',
            minute: '2-digit',
            second: '2-digit',
          }});
          return (date) => {{
            const parts = formatter.formatToParts(date);
            let year;
            let month;
            let day;
            let hour;
            let minute;
            let second;
            for (const part of parts) {{
              if (part.type === 'year') {{
                year = Number(part.value);
              }} else if (part.type === 'month') {{
                month = Number(part.value);
              }} else if (part.type === 'day') {{
                day = Number(part.value);
              }} else if (part.type === 'hour') {{
                hour = Number(part.value);
              }} else if (part.type === 'minute') {{
                minute = Number(part.value);
              }} else if (part.type === 'second') {{
                second = Number(part.value);
              }}
            }}

            if (
              year === undefined ||
              month === undefined ||
              day === undefined ||
              hour === undefined ||
              minute === undefined ||
              second === undefined
            ) {{
              return Number.NaN;
            }}

            const utcMillis = Date.UTC(
              year,
              month - 1,
              day,
              hour,
              minute,
              second,
            );
            return (date.getTime() - utcMillis) / 60000;
          }};
        }} catch (error) {{
          return null;
        }}
      }};

      const banner = document.querySelector('[data-countdown-banner]');
      if (banner) {{
        const iso = banner.getAttribute('data-kickoff');
        const timeZone = banner.getAttribute('data-timezone') || '{BERLIN_TIMEZONE_NAME}';
        if (iso) {{
          const targetMs = Date.parse(iso);
          if (!Number.isNaN(targetMs)) {{
            const getOffset = createTimeZoneOffsetGetter(timeZone);
            const targetDate = new Date(targetMs);
            const targetOffset = getOffset ? getOffset(targetDate) : Number.NaN;
            const heading = banner.querySelector('[data-countdown-heading]');
            const display = banner.querySelector('[data-countdown-display]');
            const pad = (value) => String(value).padStart(2, '0');
            const plural = (value, singular, pluralForm) =>
              value + ' ' + (value === 1 ? singular : pluralForm);
            const update = () => {{
              const now = new Date();
              let diff = targetMs - now.getTime();

              if (
                getOffset &&
                Number.isFinite(targetOffset)
              ) {{
                const nowOffset = getOffset(now);
                if (Number.isFinite(nowOffset)) {{
                  diff -= (targetOffset - nowOffset) * 60000;
                }}
              }}

              const isLive = diff <= 0;
              const totalSeconds = Math.floor(Math.abs(diff) / 1000);
              const days = Math.floor(totalSeconds / 86400);
              const hours = Math.floor((totalSeconds % 86400) / 3600);
              const minutes = Math.floor((totalSeconds % 3600) / 60);
              const seconds = totalSeconds % 60;
              const parts = [];
              if (days > 0) {{
                parts.push(plural(days, 'Tag', 'Tage'));
              }}
              let timeLabel = pad(hours) + ':' + pad(minutes) + ':' + pad(seconds);
              if (isLive) {{
                timeLabel = '+' + timeLabel;
                banner.classList.add('countdown-banner--live');
                if (heading) {{
                  heading.textContent = 'Live';
                }}
              }} else {{
                banner.classList.remove('countdown-banner--live');
                if (heading) {{
                  heading.textContent = 'Countdown';
                }}
              }}
              parts.push(timeLabel);
              if (display) {{
                display.textContent = parts.join(' · ');
              }}
            }};

            update();
            window.setInterval(update, 1000);
          }}
        }}
      }}

      const stopwatch = document.querySelector('[data-stopwatch]');
      if (stopwatch) {{
        const display = stopwatch.querySelector('[data-stopwatch-display]');
        const startButton = stopwatch.querySelector('[data-stopwatch-start]');
        const stopButton = stopwatch.querySelector('[data-stopwatch-stop]');
        const resetButton = stopwatch.querySelector('[data-stopwatch-reset]');

        let startTimestamp = 0;
        let accumulatedMs = 0;
        let intervalId;

        const formatTime = (totalMs) => {{
          const totalSeconds = Math.floor(totalMs / 1000);
          const minutes = Math.floor(totalSeconds / 60);
          const seconds = totalSeconds % 60;
          return (
            String(minutes).padStart(2, '0') + ':' + String(seconds).padStart(2, '0')
          );
        }};

        const stopInterval = () => {{
          if (typeof intervalId === 'number') {{
            window.clearInterval(intervalId);
          }}
          intervalId = undefined;
        }};

        const render = () => {{
          const runningMs = startTimestamp ? Date.now() - startTimestamp : 0;
          const totalMs = accumulatedMs + Math.max(runningMs, 0);
          if (display) {{
            display.textContent = formatTime(totalMs);
          }}
        }};

        const setRunning = (running) => {{
          stopwatch.classList.toggle('stopwatch--running', running);
        }};

        const start = () => {{
          if (startTimestamp) {{
            return;
          }}
          startTimestamp = Date.now();
          stopInterval();
          intervalId = window.setInterval(render, 200);
          setRunning(true);
          render();
        }};

        const stop = () => {{
          if (!startTimestamp) {{
            return;
          }}
          accumulatedMs += Date.now() - startTimestamp;
          startTimestamp = 0;
          stopInterval();
          setRunning(false);
          render();
        }};

        const reset = () => {{
          accumulatedMs = 0;
          startTimestamp = 0;
          stopInterval();
          setRunning(false);
          render();
        }};

        startButton?.addEventListener('click', start);
        stopButton?.addEventListener('click', stop);
        resetButton?.addEventListener('click', reset);

        stopwatch.addEventListener('toggle', () => {{
          if (!stopwatch.open) {{
            stop();
          }}
        }});

        document.addEventListener('visibilitychange', () => {{
          if (document.visibilityState !== 'visible' && startTimestamp) {{
            accumulatedMs += Date.now() - startTimestamp;
            startTimestamp = Date.now();
          }}
          render();
        }});

        render();
      }}

    }})();
  </script>
</body>
</html>
"""

    return html


__all__ = [
    "BERLIN_TZ",
    "DEFAULT_SCHEDULE_URL",
    "NEWS_LOOKBACK_DAYS",
    "NewsItem",
    "Match",
    "MatchResult",
    "RosterMember",
    "MatchStatsTotals",
    "TransferItem",
    "TEAM_HOMEPAGES",
    "TEAM_ROSTER_IDS",
    "TABLE_URL",
    "VBL_NEWS_URL",
    "VBL_PRESS_URL",
    "WECHSELBOERSE_URL",
    "USC_HOMEPAGE",
    "collect_team_news",
    "collect_team_transfers",
    "collect_match_stats_totals",
    "collect_instagram_links",
    "collect_team_roster",
    "collect_team_photo",
    "build_html_report",
    "download_schedule",
    "get_team_homepage",
    "get_team_roster_url",
    "fetch_team_news",
    "fetch_schedule",
    "find_last_matches_for_team",
    "find_next_match_for_team",
    "find_next_usc_home_match",
    "load_schedule_from_file",
    "parse_roster",
    "parse_schedule",
]<|MERGE_RESOLUTION|>--- conflicted
+++ resolved
@@ -3685,7 +3685,6 @@
                     "          <tbody>",
                 ]
             )
-<<<<<<< HEAD
             box_lines.extend(indent(row, "            ") for row in rows)
             box_lines.extend(
                 [
@@ -3699,41 +3698,6 @@
                 "      <p class=\"broadcast-empty\">Keine Informationen zur Satzpause hinterlegt.</p>"
             )
         box_lines.extend(
-=======
-        )
-        cumulative_duration += entry.duration
-
-    set_break_box_lines = [
-        "<aside class=\"broadcast-box\" aria-labelledby=\"set-break-heading\">",
-        "  <details class=\"broadcast-box__details\">",
-        "    <summary class=\"broadcast-box__summary\">",
-        (
-            "      <span class=\"broadcast-box__summary-title\" "
-            "id=\"set-break-heading\" role=\"heading\" "
-            "aria-level=\"2\">Satzpause 1 → 2 und 3 → 4 und 4 → 5</span>"
-        ),
-        "      <span class=\"broadcast-box__summary-indicator\" aria-hidden=\"true\"></span>",
-        "    </summary>",
-        "    <div class=\"broadcast-box__content\">",
-    ]
-    if set_break_rows:
-        set_break_box_lines.extend(
-            [
-                "      <div class=\"broadcast-table-wrapper\">",
-                "        <table class=\"broadcast-table\">",
-                "          <thead>",
-                "            <tr>",
-                "              <th scope=\"col\" class=\"broadcast-heading broadcast-heading--start\">Start</th>",
-                "              <th scope=\"col\" class=\"broadcast-heading broadcast-heading--note\">Programmpunkt</th>",
-                "              <th scope=\"col\" class=\"broadcast-heading broadcast-heading--duration\">Dauer</th>",
-                "            </tr>",
-                "          </thead>",
-                "          <tbody>",
-            ]
-        )
-        set_break_box_lines.extend(indent(row, "            ") for row in set_break_rows)
-        set_break_box_lines.extend(
->>>>>>> c5aece7d
             [
                 "    </div>",
                 "  </details>",
