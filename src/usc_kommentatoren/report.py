--- conflicted
+++ resolved
@@ -3860,12 +3860,9 @@
       .match-list {{
         grid-template-columns: repeat(2, minmax(0, 1fr));
       }}
-<<<<<<< HEAD
       .match-list li.match-item--upcoming {{
         grid-column: 1 / -1;
       }}
-=======
->>>>>>> ac4c14da
     }}
     .match-list li {{
       background: #ffffff;
