{
<<<<<<< HEAD
  "generated_at": "2025-10-20T10:50:37.592677+02:00",
=======
  "generated_at": "2025-10-20T11:07:32.203290+02:00",
>>>>>>> 8246e0bd
  "usc_team": "USC Münster",
  "opponent_team": "ETV Hamburger Volksbank Volleys",
  "matches": [
    {
      "focus": "usc",
      "focus_team_code": "B",
      "focus_team_name": "USC Münster",
      "match_number": "2011",
      "kickoff": "2025-10-15T19:30:00+02:00",
      "date_label": "15.10.2025",
      "home_team": "Binder Blaubären TSV Flacht",
      "away_team": "USC Münster",
      "competition": "1. Bundesliga Frauen",
      "venue": "Heckengäusporthalle II (71287 Weissach)",
      "season": "2025/26",
      "result": "0:3 / 49:75",
      "home_code": "A",
      "away_code": "B",
      "set_scores": [
        "14:25",
        "15:25",
        "20:25"
      ],
      "pdf_url": "https://distributor.sams-score.de/scoresheet/pdf/ab4891bf-921b-4fe1-8aaa-97f2b9acb6d9/2011",
      "team_codes": {
        "A": "Binder Blaubären TSV Flacht",
        "B": "USC Münster"
      },
      "usc_code": "B",
      "opponent_code": "A",
      "teams": [
        {
          "code": "A",
          "name": "Binder Blaubären TSV Flacht",
          "is_focus": false,
          "is_usc": false,
          "is_opponent": false,
          "setters": [
            "1",
            "13"
          ]
        },
        {
          "code": "B",
          "name": "USC Münster",
          "is_focus": true,
          "is_usc": true,
          "is_opponent": false,
          "setters": [
            "8",
            "9"
          ]
        }
      ],
      "sets": [
        {
          "number": 1,
          "lineups": {
            "A": [
              {
                "slot": "I",
                "number": "13",
                "full_name": "Vogel, Roxana",
                "short_name": "Vogel"
              },
              {
                "slot": "II",
                "number": "16",
                "full_name": "Kögler, Hanna",
                "short_name": "Kögler"
              },
              {
                "slot": "III",
                "number": "7",
                "full_name": "Schammer, Britta",
                "short_name": "Schammer"
              },
              {
                "slot": "IV",
                "number": "11",
                "full_name": "Neuhaus, Frauke",
                "short_name": "Neuhaus"
              },
              {
                "slot": "V",
                "number": "9",
                "full_name": "Marjanovic, Sara",
                "short_name": "Marjanovic"
              },
              {
                "slot": "VI",
                "number": "15",
                "full_name": "Lobzhanidze, Lizzy Iri…",
                "short_name": "Lobzhanidze"
              }
            ],
            "B": [
              {
                "slot": "I",
                "number": "5",
                "full_name": "Malm, Cecilia",
                "short_name": "Malm"
              },
              {
                "slot": "II",
                "number": "18",
                "full_name": "Seybering, Diane",
                "short_name": "Seybering"
              },
              {
                "slot": "III",
                "number": "14",
                "full_name": "Ford, Brianna",
                "short_name": "Ford"
              },
              {
                "slot": "IV",
                "number": "17",
                "full_name": "Martin, Isabel Rebecca",
                "short_name": "Martin"
              },
              {
                "slot": "V",
                "number": "3",
                "full_name": "Spöler, Esther",
                "short_name": "Spöler"
              },
              {
                "slot": "VI",
                "number": "9",
                "full_name": "Jordan, Emilia",
                "short_name": "Jordan"
              }
            ]
          },
          "scores": {
            "A": "14",
            "B": "25"
          },
          "score_label": "14:25"
        },
        {
          "number": 2,
          "lineups": {
            "B": [
              {
                "slot": "I",
                "number": "9",
                "full_name": "Jordan, Emilia",
                "short_name": "Jordan"
              },
              {
                "slot": "II",
                "number": "5",
                "full_name": "Malm, Cecilia",
                "short_name": "Malm"
              },
              {
                "slot": "III",
                "number": "18",
                "full_name": "Seybering, Diane",
                "short_name": "Seybering"
              },
              {
                "slot": "IV",
                "number": "14",
                "full_name": "Ford, Brianna",
                "short_name": "Ford"
              },
              {
                "slot": "V",
                "number": "17",
                "full_name": "Martin, Isabel Rebecca",
                "short_name": "Martin"
              },
              {
                "slot": "VI",
                "number": "3",
                "full_name": "Spöler, Esther",
                "short_name": "Spöler"
              }
            ],
            "A": [
              {
                "slot": "I",
                "number": "13",
                "full_name": "Vogel, Roxana",
                "short_name": "Vogel"
              },
              {
                "slot": "II",
                "number": "16",
                "full_name": "Kögler, Hanna",
                "short_name": "Kögler"
              },
              {
                "slot": "III",
                "number": "7",
                "full_name": "Schammer, Britta",
                "short_name": "Schammer"
              },
              {
                "slot": "IV",
                "number": "11",
                "full_name": "Neuhaus, Frauke",
                "short_name": "Neuhaus"
              },
              {
                "slot": "V",
                "number": "9",
                "full_name": "Marjanovic, Sara",
                "short_name": "Marjanovic"
              },
              {
                "slot": "VI",
                "number": "15",
                "full_name": "Lobzhanidze, Lizzy Iri…",
                "short_name": "Lobzhanidze"
              }
            ]
          },
          "scores": {
            "B": "25",
            "A": "15"
          },
          "score_label": "15:25"
        },
        {
          "number": 3,
          "lineups": {
            "A": [
              {
                "slot": "I",
                "number": "7",
                "full_name": "Schammer, Britta",
                "short_name": "Schammer"
              },
              {
                "slot": "II",
                "number": "11",
                "full_name": "Neuhaus, Frauke",
                "short_name": "Neuhaus"
              },
              {
                "slot": "III",
                "number": "9",
                "full_name": "Marjanovic, Sara",
                "short_name": "Marjanovic"
              },
              {
                "slot": "IV",
                "number": "15",
                "full_name": "Lobzhanidze, Lizzy Iri…",
                "short_name": "Lobzhanidze"
              },
              {
                "slot": "V",
                "number": "13",
                "full_name": "Vogel, Roxana",
                "short_name": "Vogel"
              },
              {
                "slot": "VI",
                "number": "16",
                "full_name": "Kögler, Hanna",
                "short_name": "Kögler"
              }
            ],
            "B": [
              {
                "slot": "I",
                "number": "9",
                "full_name": "Jordan, Emilia",
                "short_name": "Jordan"
              },
              {
                "slot": "II",
                "number": "17",
                "full_name": "Martin, Isabel Rebecca",
                "short_name": "Martin"
              },
              {
                "slot": "III",
                "number": "18",
                "full_name": "Seybering, Diane",
                "short_name": "Seybering"
              },
              {
                "slot": "IV",
                "number": "14",
                "full_name": "Ford, Brianna",
                "short_name": "Ford"
              },
              {
                "slot": "V",
                "number": "10",
                "full_name": "Strothoff, Amelie",
                "short_name": "Strothoff"
              },
              {
                "slot": "VI",
                "number": "3",
                "full_name": "Spöler, Esther",
                "short_name": "Spöler"
              }
            ]
          },
          "scores": {
            "A": "20",
            "B": "25"
          },
          "score_label": "20:25"
        }
      ]
    },
    {
      "focus": "usc",
      "focus_team_code": "B",
      "focus_team_name": "USC Münster",
      "match_number": "2001",
      "kickoff": "2025-10-12T16:00:00+02:00",
      "date_label": "12.10.2025",
      "home_team": "USC Münster",
      "away_team": "SSC Palmberg Schwerin",
      "competition": "1. Bundesliga Frauen",
      "venue": "Sporthalle Berg Fidel (48153 Münster)",
      "season": "2025/26",
      "result": "3:2 / 106:106",
      "home_code": "B",
      "away_code": "A",
      "set_scores": [
        "20:25",
        "25:22",
        "21:25",
        "25:21"
      ],
      "pdf_url": "https://distributor.sams-score.de/scoresheet/pdf/e58c59f9-6b0f-4d2b-b725-6205fd7aaf65/2001",
      "team_codes": {
        "B": "USC Münster",
        "A": "SSC Palmberg Schwerin"
      },
      "usc_code": "B",
      "opponent_code": "A",
      "teams": [
        {
          "code": "B",
          "name": "USC Münster",
          "is_focus": true,
          "is_usc": true,
          "is_opponent": false,
          "setters": [
            "8",
            "9"
          ]
        },
        {
          "code": "A",
          "name": "SSC Palmberg Schwerin",
          "is_focus": false,
          "is_usc": false,
          "is_opponent": false,
          "setters": [
            "12",
            "17"
          ]
        }
      ],
      "sets": [
        {
          "number": 1,
          "lineups": {
            "A": [
              {
                "slot": "I",
                "number": "12",
                "full_name": "Kohn, Hannah",
                "short_name": "Kohn"
              },
              {
                "slot": "II",
                "number": "11",
                "full_name": "Hölzig, Annegret",
                "short_name": "Hölzig"
              },
              {
                "slot": "III",
                "number": "5",
                "full_name": "Gerritsen, Suus Trees",
                "short_name": "Gerritsen"
              },
              {
                "slot": "IV",
                "number": "15",
                "full_name": "Kirchhoff, Mia",
                "short_name": "Kirchhoff"
              },
              {
                "slot": "V",
                "number": "20",
                "full_name": "Kok, Helena",
                "short_name": "Kok"
              },
              {
                "slot": "VI",
                "number": "8",
                "full_name": "Stuut, Britte Mayke",
                "short_name": "Stuut"
              }
            ],
            "B": [
              {
                "slot": "I",
                "number": "5",
                "full_name": "Malm, Cecilia",
                "short_name": "Malm"
              },
              {
                "slot": "II",
                "number": "18",
                "full_name": "Seybering, Diane",
                "short_name": "Seybering"
              },
              {
                "slot": "III",
                "number": "14",
                "full_name": "Ford, Brianna",
                "short_name": "Ford"
              },
              {
                "slot": "IV",
                "number": "17",
                "full_name": "Martin, Isabel Rebecca",
                "short_name": "Martin"
              },
              {
                "slot": "V",
                "number": "3",
                "full_name": "Spöler, Esther",
                "short_name": "Spöler"
              },
              {
                "slot": "VI",
                "number": "9",
                "full_name": "Jordan, Emilia",
                "short_name": "Jordan"
              }
            ]
          },
          "scores": {
            "A": "25",
            "B": "20"
          },
          "score_label": "20:25"
        },
        {
          "number": 2,
          "lineups": {
            "B": [
              {
                "slot": "I",
                "number": "5",
                "full_name": "Malm, Cecilia",
                "short_name": "Malm"
              },
              {
                "slot": "II",
                "number": "18",
                "full_name": "Seybering, Diane",
                "short_name": "Seybering"
              },
              {
                "slot": "III",
                "number": "14",
                "full_name": "Ford, Brianna",
                "short_name": "Ford"
              },
              {
                "slot": "IV",
                "number": "17",
                "full_name": "Martin, Isabel Rebecca",
                "short_name": "Martin"
              },
              {
                "slot": "V",
                "number": "3",
                "full_name": "Spöler, Esther",
                "short_name": "Spöler"
              },
              {
                "slot": "VI",
                "number": "9",
                "full_name": "Jordan, Emilia",
                "short_name": "Jordan"
              }
            ],
            "A": [
              {
                "slot": "I",
                "number": "8",
                "full_name": "Stuut, Britte Mayke",
                "short_name": "Stuut"
              },
              {
                "slot": "II",
                "number": "12",
                "full_name": "Kohn, Hannah",
                "short_name": "Kohn"
              },
              {
                "slot": "III",
                "number": "11",
                "full_name": "Hölzig, Annegret",
                "short_name": "Hölzig"
              },
              {
                "slot": "IV",
                "number": "5",
                "full_name": "Gerritsen, Suus Trees",
                "short_name": "Gerritsen"
              },
              {
                "slot": "V",
                "number": "15",
                "full_name": "Kirchhoff, Mia",
                "short_name": "Kirchhoff"
              },
              {
                "slot": "VI",
                "number": "20",
                "full_name": "Kok, Helena",
                "short_name": "Kok"
              }
            ]
          },
          "scores": {
            "B": "25",
            "A": "22"
          },
          "score_label": "25:22"
        },
        {
          "number": 3,
          "lineups": {
            "A": [
              {
                "slot": "I",
                "number": "12",
                "full_name": "Kohn, Hannah",
                "short_name": "Kohn"
              },
              {
                "slot": "II",
                "number": "11",
                "full_name": "Hölzig, Annegret",
                "short_name": "Hölzig"
              },
              {
                "slot": "III",
                "number": "5",
                "full_name": "Gerritsen, Suus Trees",
                "short_name": "Gerritsen"
              },
              {
                "slot": "IV",
                "number": "15",
                "full_name": "Kirchhoff, Mia",
                "short_name": "Kirchhoff"
              },
              {
                "slot": "V",
                "number": "9",
                "full_name": "Grozer, Leana",
                "short_name": "Grozer"
              },
              {
                "slot": "VI",
                "number": "8",
                "full_name": "Stuut, Britte Mayke",
                "short_name": "Stuut"
              }
            ],
            "B": [
              {
                "slot": "I",
                "number": "5",
                "full_name": "Malm, Cecilia",
                "short_name": "Malm"
              },
              {
                "slot": "II",
                "number": "18",
                "full_name": "Seybering, Diane",
                "short_name": "Seybering"
              },
              {
                "slot": "III",
                "number": "14",
                "full_name": "Ford, Brianna",
                "short_name": "Ford"
              },
              {
                "slot": "IV",
                "number": "17",
                "full_name": "Martin, Isabel Rebecca",
                "short_name": "Martin"
              },
              {
                "slot": "V",
                "number": "3",
                "full_name": "Spöler, Esther",
                "short_name": "Spöler"
              },
              {
                "slot": "VI",
                "number": "9",
                "full_name": "Jordan, Emilia",
                "short_name": "Jordan"
              }
            ]
          },
          "scores": {
            "A": "25",
            "B": "21"
          },
          "score_label": "21:25"
        },
        {
          "number": 4,
          "lineups": {
            "B": [
              {
                "slot": "I",
                "number": "5",
                "full_name": "Malm, Cecilia",
                "short_name": "Malm"
              },
              {
                "slot": "II",
                "number": "18",
                "full_name": "Seybering, Diane",
                "short_name": "Seybering"
              },
              {
                "slot": "III",
                "number": "14",
                "full_name": "Ford, Brianna",
                "short_name": "Ford"
              },
              {
                "slot": "IV",
                "number": "17",
                "full_name": "Martin, Isabel Rebecca",
                "short_name": "Martin"
              },
              {
                "slot": "V",
                "number": "3",
                "full_name": "Spöler, Esther",
                "short_name": "Spöler"
              },
              {
                "slot": "VI",
                "number": "9",
                "full_name": "Jordan, Emilia",
                "short_name": "Jordan"
              }
            ],
            "A": [
              {
                "slot": "I",
                "number": "12",
                "full_name": "Kohn, Hannah",
                "short_name": "Kohn"
              },
              {
                "slot": "II",
                "number": "11",
                "full_name": "Hölzig, Annegret",
                "short_name": "Hölzig"
              },
              {
                "slot": "III",
                "number": "5",
                "full_name": "Gerritsen, Suus Trees",
                "short_name": "Gerritsen"
              },
              {
                "slot": "IV",
                "number": "15",
                "full_name": "Kirchhoff, Mia",
                "short_name": "Kirchhoff"
              },
              {
                "slot": "V",
                "number": "20",
                "full_name": "Kok, Helena",
                "short_name": "Kok"
              },
              {
                "slot": "VI",
                "number": "8",
                "full_name": "Stuut, Britte Mayke",
                "short_name": "Stuut"
              }
            ]
          },
          "scores": {
            "B": "25",
            "A": "21"
          },
          "score_label": "25:21"
        },
        {
          "number": 5,
          "lineups": {
            "B": [
              {
                "slot": "I",
                "number": "5",
                "full_name": "Malm, Cecilia",
                "short_name": "Malm"
              },
              {
                "slot": "II",
                "number": "12",
                "full_name": "Waelkens, Anke",
                "short_name": "Waelkens"
              },
              {
                "slot": "III",
                "number": "14",
                "full_name": "Ford, Brianna",
                "short_name": "Ford"
              },
              {
                "slot": "IV",
                "number": "17",
                "full_name": "Martin, Isabel Rebecca",
                "short_name": "Martin"
              },
              {
                "slot": "V",
                "number": "3",
                "full_name": "Spöler, Esther",
                "short_name": "Spöler"
              },
              {
                "slot": "VI",
                "number": "9",
                "full_name": "Jordan, Emilia",
                "short_name": "Jordan"
              }
            ],
            "A": [
              {
                "slot": "I",
                "number": "12",
                "full_name": "Kohn, Hannah",
                "short_name": "Kohn"
              },
              {
                "slot": "II",
                "number": "11",
                "full_name": "Hölzig, Annegret",
                "short_name": "Hölzig"
              },
              {
                "slot": "III",
                "number": "5",
                "full_name": "Gerritsen, Suus Trees",
                "short_name": "Gerritsen"
              },
              {
                "slot": "IV",
                "number": "15",
                "full_name": "Kirchhoff, Mia",
                "short_name": "Kirchhoff"
              },
              {
                "slot": "V",
                "number": "6",
                "full_name": "Vos, Iris",
                "short_name": "Vos"
              },
              {
                "slot": "VI",
                "number": "8",
                "full_name": "Stuut, Britte Mayke",
                "short_name": "Stuut"
              }
            ]
          },
          "scores": {},
          "score_label": null
        }
      ]
    },
    {
      "focus": "opponent",
      "focus_team_code": "B",
      "focus_team_name": "ETV Hamburger Volksbank Volleys",
      "match_number": "2012",
      "kickoff": "2025-10-18T18:00:00+02:00",
      "date_label": "18.10.2025",
      "home_team": "SSC Palmberg Schwerin",
      "away_team": "ETV Hamburger Volksbank Volleys",
      "competition": "1. Bundesliga Frauen",
      "venue": "Palmberg Arena (19059 Schwerin)",
      "season": "2025/26",
      "result": "3:0 / 75:41",
      "home_code": "A",
      "away_code": "B",
      "set_scores": [
        "25:16",
        "25:11",
        "25:14"
      ],
      "pdf_url": "https://distributor.sams-score.de/scoresheet/pdf/5f7c46e5-55ba-4b5c-9dbe-c65ce1e42d6e/2012",
      "team_codes": {
        "A": "SSC Palmberg Schwerin",
        "B": "ETV Hamburger Volksbank Volleys"
      },
      "usc_code": null,
      "opponent_code": null,
      "teams": [
        {
          "code": "A",
          "name": "SSC Palmberg Schwerin",
          "is_focus": false,
          "is_usc": false,
          "is_opponent": false,
          "setters": [
            "12",
            "17"
          ]
        },
        {
          "code": "B",
          "name": "ETV Hamburger Volksbank Volleys",
          "is_focus": true,
          "is_usc": false,
          "is_opponent": true,
          "setters": [
            "8",
            "9"
          ]
        }
      ],
      "sets": [
        {
          "number": 1,
          "lineups": {
            "A": [
              {
                "slot": "I",
                "number": "17",
                "full_name": "Jaksetic, Vedrana",
                "short_name": "Jaksetic"
              },
              {
                "slot": "II",
                "number": "9",
                "full_name": "Grozer, Leana",
                "short_name": "Grozer"
              },
              {
                "slot": "III",
                "number": "4",
                "full_name": "ten Brinke, Marije",
                "short_name": "ten Brinke"
              },
              {
                "slot": "IV",
                "number": "19",
                "full_name": "Artyshuk, Anna",
                "short_name": "Artyshuk"
              },
              {
                "slot": "V",
                "number": "6",
                "full_name": "Vos, Iris",
                "short_name": "Vos"
              },
              {
                "slot": "VI",
                "number": "13",
                "full_name": "van Clewe, Luisa",
                "short_name": "van Clewe"
              }
            ],
            "B": [
              {
                "slot": "I",
                "number": "9",
                "full_name": "Klein, Luise",
                "short_name": "Klein"
              },
              {
                "slot": "II",
                "number": "11",
                "full_name": "Frobel, Svea",
                "short_name": "Frobel"
              },
              {
                "slot": "III",
                "number": "15",
                "full_name": "Thaden, Alexa Sophie",
                "short_name": "Thaden"
              },
              {
                "slot": "IV",
                "number": "3",
                "full_name": "Köster, Lina",
                "short_name": "Köster"
              },
              {
                "slot": "V",
                "number": "12",
                "full_name": "Ammerman, Hannah",
                "short_name": "Ammerman"
              },
              {
                "slot": "VI",
                "number": "5",
                "full_name": "Hartig, Anna",
                "short_name": "Hartig"
              }
            ]
          },
          "scores": {
            "A": "25",
            "B": "16"
          },
          "score_label": "25:16"
        },
        {
          "number": 2,
          "lineups": {
            "B": [
              {
                "slot": "I",
                "number": "12",
                "full_name": "Ammerman, Hannah",
                "short_name": "Ammerman"
              },
              {
                "slot": "II",
                "number": "15",
                "full_name": "Thaden, Alexa Sophie",
                "short_name": "Thaden"
              },
              {
                "slot": "III",
                "number": "7",
                "full_name": "Körtzinger, Leonie",
                "short_name": "Körtzinger"
              },
              {
                "slot": "IV",
                "number": "11",
                "full_name": "Frobel, Svea",
                "short_name": "Frobel"
              },
              {
                "slot": "V",
                "number": "5",
                "full_name": "Hartig, Anna",
                "short_name": "Hartig"
              },
              {
                "slot": "VI",
                "number": "9",
                "full_name": "Klein, Luise",
                "short_name": "Klein"
              }
            ],
            "A": [
              {
                "slot": "I",
                "number": "13",
                "full_name": "van Clewe, Luisa",
                "short_name": "van Clewe"
              },
              {
                "slot": "II",
                "number": "17",
                "full_name": "Jaksetic, Vedrana",
                "short_name": "Jaksetic"
              },
              {
                "slot": "III",
                "number": "9",
                "full_name": "Grozer, Leana",
                "short_name": "Grozer"
              },
              {
                "slot": "IV",
                "number": "4",
                "full_name": "ten Brinke, Marije",
                "short_name": "ten Brinke"
              },
              {
                "slot": "V",
                "number": "19",
                "full_name": "Artyshuk, Anna",
                "short_name": "Artyshuk"
              },
              {
                "slot": "VI",
                "number": "6",
                "full_name": "Vos, Iris",
                "short_name": "Vos"
              }
            ]
          },
          "scores": {
            "B": "11",
            "A": "25"
          },
          "score_label": "25:11"
        },
        {
          "number": 3,
          "lineups": {
            "A": [
              {
                "slot": "I",
                "number": "17",
                "full_name": "Jaksetic, Vedrana",
                "short_name": "Jaksetic"
              },
              {
                "slot": "II",
                "number": "9",
                "full_name": "Grozer, Leana",
                "short_name": "Grozer"
              },
              {
                "slot": "III",
                "number": "13",
                "full_name": "van Clewe, Luisa",
                "short_name": "van Clewe"
              },
              {
                "slot": "IV",
                "number": "19",
                "full_name": "Artyshuk, Anna",
                "short_name": "Artyshuk"
              },
              {
                "slot": "V",
                "number": "6",
                "full_name": "Vos, Iris",
                "short_name": "Vos"
              },
              {
                "slot": "VI",
                "number": "4",
                "full_name": "ten Brinke, Marije",
                "short_name": "ten Brinke"
              }
            ],
            "B": [
              {
                "slot": "I",
                "number": "12",
                "full_name": "Ammerman, Hannah",
                "short_name": "Ammerman"
              },
              {
                "slot": "II",
                "number": "10",
                "full_name": "Liegert, Lena",
                "short_name": "Liegert"
              },
              {
                "slot": "III",
                "number": "7",
                "full_name": "Körtzinger, Leonie",
                "short_name": "Körtzinger"
              },
              {
                "slot": "IV",
                "number": "11",
                "full_name": "Frobel, Svea",
                "short_name": "Frobel"
              },
              {
                "slot": "V",
                "number": "5",
                "full_name": "Hartig, Anna",
                "short_name": "Hartig"
              },
              {
                "slot": "VI",
                "number": "8",
                "full_name": "Konjer, Zoe",
                "short_name": "Konjer"
              }
            ]
          },
          "scores": {
            "A": "25",
            "B": "14"
          },
          "score_label": "25:14"
        }
      ]
    },
    {
      "focus": "opponent",
      "focus_team_code": "A",
      "focus_team_name": "ETV Hamburger Volksbank Volleys",
      "match_number": "2005",
      "kickoff": "2025-10-11T19:30:00+02:00",
      "date_label": "11.10.2025",
      "home_team": "ETV Hamburger Volksbank Volleys",
      "away_team": "Allianz MTV Stuttgart",
      "competition": "1. Bundesliga Frauen",
      "venue": "CU Arena (21147 Hamburg)",
      "season": "2025/26",
      "result": "0:3 / 51:75",
      "home_code": "A",
      "away_code": "B",
      "set_scores": [
        "14:25",
        "20:25",
        "17:25"
      ],
      "pdf_url": "https://distributor.sams-score.de/scoresheet/pdf/aae9d894-244e-443b-be12-d7c49eeda627/2005",
      "team_codes": {
        "A": "ETV Hamburger Volksbank Volleys",
        "B": "Allianz MTV Stuttgart"
      },
      "usc_code": null,
      "opponent_code": null,
      "teams": [
        {
          "code": "A",
          "name": "ETV Hamburger Volksbank Volleys",
          "is_focus": true,
          "is_usc": false,
          "is_opponent": true,
          "setters": [
            "8",
            "9"
          ]
        },
        {
          "code": "B",
          "name": "Allianz MTV Stuttgart",
          "is_focus": false,
          "is_usc": false,
          "is_opponent": false,
          "setters": [
            "10",
            "15",
            "19"
          ]
        }
      ],
      "sets": [
        {
          "number": 1,
          "lineups": {
            "A": [
              {
                "slot": "I",
                "number": "5",
                "full_name": "Hartig, Anna",
                "short_name": "Hartig"
              },
              {
                "slot": "II",
                "number": "8",
                "full_name": "Konjer, Zoe",
                "short_name": "Konjer"
              },
              {
                "slot": "III",
                "number": "11",
                "full_name": "Frobel, Svea",
                "short_name": "Frobel"
              },
              {
                "slot": "IV",
                "number": "17",
                "full_name": "Krams, Louisa",
                "short_name": "Krams"
              },
              {
                "slot": "V",
                "number": "7",
                "full_name": "Körtzinger, Leonie",
                "short_name": "Körtzinger"
              },
              {
                "slot": "VI",
                "number": "3",
                "full_name": "Köster, Lina",
                "short_name": "Köster"
              }
            ],
            "B": [
              {
                "slot": "I",
                "number": "15",
                "full_name": "Shaffmaster, Melani",
                "short_name": "Shaffmaster"
              },
              {
                "slot": "II",
                "number": "8",
                "full_name": "Holthaus, Eleanor Joy…",
                "short_name": "Holthaus"
              },
              {
                "slot": "III",
                "number": "12",
                "full_name": "Varela, Lucia",
                "short_name": "Varela"
              },
              {
                "slot": "IV",
                "number": "11",
                "full_name": "Martin, Pauline",
                "short_name": "Martin"
              },
              {
                "slot": "V",
                "number": "6",
                "full_name": "Stautz, Antonia",
                "short_name": "Stautz"
              },
              {
                "slot": "VI",
                "number": "9",
                "full_name": "Koulberg, Anna",
                "short_name": "Koulberg"
              }
            ]
          },
          "scores": {
            "A": "14",
            "B": "25"
          },
          "score_label": "14:25"
        },
        {
          "number": 2,
          "lineups": {
            "B": [
              {
                "slot": "I",
                "number": "15",
                "full_name": "Shaffmaster, Melani",
                "short_name": "Shaffmaster"
              },
              {
                "slot": "II",
                "number": "8",
                "full_name": "Holthaus, Eleanor Joy…",
                "short_name": "Holthaus"
              },
              {
                "slot": "III",
                "number": "3",
                "full_name": "Gross, Jasmine",
                "short_name": "Gross"
              },
              {
                "slot": "IV",
                "number": "11",
                "full_name": "Martin, Pauline",
                "short_name": "Martin"
              },
              {
                "slot": "V",
                "number": "6",
                "full_name": "Stautz, Antonia",
                "short_name": "Stautz"
              },
              {
                "slot": "VI",
                "number": "9",
                "full_name": "Koulberg, Anna",
                "short_name": "Koulberg"
              }
            ],
            "A": [
              {
                "slot": "I",
                "number": "5",
                "full_name": "Hartig, Anna",
                "short_name": "Hartig"
              },
              {
                "slot": "II",
                "number": "8",
                "full_name": "Konjer, Zoe",
                "short_name": "Konjer"
              },
              {
                "slot": "III",
                "number": "11",
                "full_name": "Frobel, Svea",
                "short_name": "Frobel"
              },
              {
                "slot": "IV",
                "number": "17",
                "full_name": "Krams, Louisa",
                "short_name": "Krams"
              },
              {
                "slot": "V",
                "number": "7",
                "full_name": "Körtzinger, Leonie",
                "short_name": "Körtzinger"
              },
              {
                "slot": "VI",
                "number": "3",
                "full_name": "Köster, Lina",
                "short_name": "Köster"
              }
            ]
          },
          "scores": {
            "B": "25",
            "A": "20"
          },
          "score_label": "20:25"
        },
        {
          "number": 3,
          "lineups": {
            "A": [
              {
                "slot": "I",
                "number": "5",
                "full_name": "Hartig, Anna",
                "short_name": "Hartig"
              },
              {
                "slot": "II",
                "number": "9",
                "full_name": "Klein, Luise",
                "short_name": "Klein"
              },
              {
                "slot": "III",
                "number": "11",
                "full_name": "Frobel, Svea",
                "short_name": "Frobel"
              },
              {
                "slot": "IV",
                "number": "17",
                "full_name": "Krams, Louisa",
                "short_name": "Krams"
              },
              {
                "slot": "V",
                "number": "7",
                "full_name": "Körtzinger, Leonie",
                "short_name": "Körtzinger"
              },
              {
                "slot": "VI",
                "number": "3",
                "full_name": "Köster, Lina",
                "short_name": "Köster"
              }
            ],
            "B": [
              {
                "slot": "I",
                "number": "15",
                "full_name": "Shaffmaster, Melani",
                "short_name": "Shaffmaster"
              },
              {
                "slot": "II",
                "number": "16",
                "full_name": "Mogensen, Mikala",
                "short_name": "Mogensen"
              },
              {
                "slot": "III",
                "number": "3",
                "full_name": "Gross, Jasmine",
                "short_name": "Gross"
              },
              {
                "slot": "IV",
                "number": "5",
                "full_name": "Grote, Lydia",
                "short_name": "Grote"
              },
              {
                "slot": "V",
                "number": "2",
                "full_name": "Slacanin, Leilani",
                "short_name": "Slacanin"
              },
              {
                "slot": "VI",
                "number": "12",
                "full_name": "Varela, Lucia",
                "short_name": "Varela"
              }
            ]
          },
          "scores": {
            "A": "17",
            "B": "25"
          },
          "score_label": "17:25"
        }
      ]
    }
  ]
}<|MERGE_RESOLUTION|>--- conflicted
+++ resolved
@@ -1,9 +1,5 @@
 {
-<<<<<<< HEAD
   "generated_at": "2025-10-20T10:50:37.592677+02:00",
-=======
-  "generated_at": "2025-10-20T11:07:32.203290+02:00",
->>>>>>> 8246e0bd
   "usc_team": "USC Münster",
   "opponent_team": "ETV Hamburger Volksbank Volleys",
   "matches": [
